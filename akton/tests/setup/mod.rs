/*
 *
 *  *
 *  * Copyright (c) 2024 Govcraft.
 *  *
 *  *  Licensed under the Business Source License, Version 1.1 (the "License");
 *  *  you may not use this file except in compliance with the License.
 *  *  You may obtain a copy of the License at
 *  *
 *  *      https://github.com/GovCraft/akton-framework/tree/main/LICENSES
 *  *
 *  *  Change Date: Three years from the release date of this version of the Licensed Work.
 *  *  Change License: Apache License, Version 2.0
 *  *
 *  *  Usage Limitations:
 *  *    - You may use the Licensed Work for non-production purposes only, such as internal testing, development, and experimentation.
 *  *    - You may not use the Licensed Work for any production or commercial purpose, including, but not limited to, the provision of any service to third parties, without a commercial use license from the Licensor, except as stated in the Exemptions section of the License.
 *  *
 *  *  Exemptions:
 *  *    - Open Source Projects licensed under an OSI-approved open source license.
 *  *    - Non-Profit Organizations using the Licensed Work for non-commercial purposes.
 *  *    - Small For-Profit Companies with annual gross revenues not exceeding $2,000,000 USD.
 *  *
 *  *  Unless required by applicable law or agreed to in writing, software
 *  *  distributed under the License is distributed on an "AS IS" BASIS,
 *  *  WITHOUT WARRANTIES OR CONDITIONS OF ANY KIND, either express or implied.
 *  *  See the License for the specific language governing permissions and
 *  *  limitations under the License.
 *  *
 *
 *
 */
use std::sync::Once;

use tracing::Level;
use tracing_subscriber::fmt::format::FmtSpan;
use tracing_subscriber::FmtSubscriber;

pub use messages::*;

mod messages;
mod actors;
pub use actors::*;
static INIT: Once = Once::new();

pub fn init_tracing() {
    INIT.call_once(|| {
        // Define an environment filter to suppress logs from the specific function
        let filter = tracing_subscriber::EnvFilter::new("")
            .add_directive("akton_core::common::context::peek_state_span=off".parse().unwrap())
            .add_directive("akton_core::common::context=off".parse().unwrap())
            .add_directive("tests=off".parse().unwrap())
            .add_directive("actor_tests=trace".parse().unwrap())
            .add_directive("akton_core::traits=off".parse().unwrap())
            .add_directive("akton_core::common::awake=off".parse().unwrap())
            .add_directive("akton_core::message=off".parse().unwrap())
            .add_directive("akton_core::common::akton=off".parse().unwrap())
            .add_directive("akton_core::pool=off".parse().unwrap())
            .add_directive("akton_core::common::system=off".parse().unwrap())
            .add_directive("akton_core::common::supervisor=off".parse().unwrap())
<<<<<<< HEAD
            .add_directive("akton_core::common::actor=trace".parse().unwrap())
=======
            .add_directive("akton_core::actor=off".parse().unwrap())
>>>>>>> a082f636
            .add_directive("akton_core::common::idle=off".parse().unwrap())
            .add_directive("akton_core::common::outbound_envelope=trace".parse().unwrap())
            .add_directive(tracing_subscriber::filter::LevelFilter::INFO.into()); // Set global log level to TRACE

        let subscriber = FmtSubscriber::builder()
            // .with_span_events(FmtSpan::ENTER | FmtSpan::EXIT)
            .with_span_events(FmtSpan::NONE)
            .with_max_level(Level::TRACE)
            .compact()
            .with_line_number(true)
            .without_time()
            .with_env_filter(filter)
            .finish();

        tracing::subscriber::set_global_default(subscriber)
            .expect("setting default subscriber failed");
    });
}
<|MERGE_RESOLUTION|>--- conflicted
+++ resolved
@@ -1,83 +1,79 @@
-/*
- *
- *  *
- *  * Copyright (c) 2024 Govcraft.
- *  *
- *  *  Licensed under the Business Source License, Version 1.1 (the "License");
- *  *  you may not use this file except in compliance with the License.
- *  *  You may obtain a copy of the License at
- *  *
- *  *      https://github.com/GovCraft/akton-framework/tree/main/LICENSES
- *  *
- *  *  Change Date: Three years from the release date of this version of the Licensed Work.
- *  *  Change License: Apache License, Version 2.0
- *  *
- *  *  Usage Limitations:
- *  *    - You may use the Licensed Work for non-production purposes only, such as internal testing, development, and experimentation.
- *  *    - You may not use the Licensed Work for any production or commercial purpose, including, but not limited to, the provision of any service to third parties, without a commercial use license from the Licensor, except as stated in the Exemptions section of the License.
- *  *
- *  *  Exemptions:
- *  *    - Open Source Projects licensed under an OSI-approved open source license.
- *  *    - Non-Profit Organizations using the Licensed Work for non-commercial purposes.
- *  *    - Small For-Profit Companies with annual gross revenues not exceeding $2,000,000 USD.
- *  *
- *  *  Unless required by applicable law or agreed to in writing, software
- *  *  distributed under the License is distributed on an "AS IS" BASIS,
- *  *  WITHOUT WARRANTIES OR CONDITIONS OF ANY KIND, either express or implied.
- *  *  See the License for the specific language governing permissions and
- *  *  limitations under the License.
- *  *
- *
- *
- */
-use std::sync::Once;
-
-use tracing::Level;
-use tracing_subscriber::fmt::format::FmtSpan;
-use tracing_subscriber::FmtSubscriber;
-
-pub use messages::*;
-
-mod messages;
-mod actors;
-pub use actors::*;
-static INIT: Once = Once::new();
-
-pub fn init_tracing() {
-    INIT.call_once(|| {
-        // Define an environment filter to suppress logs from the specific function
-        let filter = tracing_subscriber::EnvFilter::new("")
-            .add_directive("akton_core::common::context::peek_state_span=off".parse().unwrap())
-            .add_directive("akton_core::common::context=off".parse().unwrap())
-            .add_directive("tests=off".parse().unwrap())
-            .add_directive("actor_tests=trace".parse().unwrap())
-            .add_directive("akton_core::traits=off".parse().unwrap())
-            .add_directive("akton_core::common::awake=off".parse().unwrap())
-            .add_directive("akton_core::message=off".parse().unwrap())
-            .add_directive("akton_core::common::akton=off".parse().unwrap())
-            .add_directive("akton_core::pool=off".parse().unwrap())
-            .add_directive("akton_core::common::system=off".parse().unwrap())
-            .add_directive("akton_core::common::supervisor=off".parse().unwrap())
-<<<<<<< HEAD
-            .add_directive("akton_core::common::actor=trace".parse().unwrap())
-=======
-            .add_directive("akton_core::actor=off".parse().unwrap())
->>>>>>> a082f636
-            .add_directive("akton_core::common::idle=off".parse().unwrap())
-            .add_directive("akton_core::common::outbound_envelope=trace".parse().unwrap())
-            .add_directive(tracing_subscriber::filter::LevelFilter::INFO.into()); // Set global log level to TRACE
-
-        let subscriber = FmtSubscriber::builder()
-            // .with_span_events(FmtSpan::ENTER | FmtSpan::EXIT)
-            .with_span_events(FmtSpan::NONE)
-            .with_max_level(Level::TRACE)
-            .compact()
-            .with_line_number(true)
-            .without_time()
-            .with_env_filter(filter)
-            .finish();
-
-        tracing::subscriber::set_global_default(subscriber)
-            .expect("setting default subscriber failed");
-    });
-}
+/*
+ *
+ *  *
+ *  * Copyright (c) 2024 Govcraft.
+ *  *
+ *  *  Licensed under the Business Source License, Version 1.1 (the "License");
+ *  *  you may not use this file except in compliance with the License.
+ *  *  You may obtain a copy of the License at
+ *  *
+ *  *      https://github.com/GovCraft/akton-framework/tree/main/LICENSES
+ *  *
+ *  *  Change Date: Three years from the release date of this version of the Licensed Work.
+ *  *  Change License: Apache License, Version 2.0
+ *  *
+ *  *  Usage Limitations:
+ *  *    - You may use the Licensed Work for non-production purposes only, such as internal testing, development, and experimentation.
+ *  *    - You may not use the Licensed Work for any production or commercial purpose, including, but not limited to, the provision of any service to third parties, without a commercial use license from the Licensor, except as stated in the Exemptions section of the License.
+ *  *
+ *  *  Exemptions:
+ *  *    - Open Source Projects licensed under an OSI-approved open source license.
+ *  *    - Non-Profit Organizations using the Licensed Work for non-commercial purposes.
+ *  *    - Small For-Profit Companies with annual gross revenues not exceeding $2,000,000 USD.
+ *  *
+ *  *  Unless required by applicable law or agreed to in writing, software
+ *  *  distributed under the License is distributed on an "AS IS" BASIS,
+ *  *  WITHOUT WARRANTIES OR CONDITIONS OF ANY KIND, either express or implied.
+ *  *  See the License for the specific language governing permissions and
+ *  *  limitations under the License.
+ *  *
+ *
+ *
+ */
+use std::sync::Once;
+
+use tracing::Level;
+use tracing_subscriber::fmt::format::FmtSpan;
+use tracing_subscriber::FmtSubscriber;
+
+pub use messages::*;
+
+mod messages;
+mod actors;
+pub use actors::*;
+static INIT: Once = Once::new();
+
+pub fn init_tracing() {
+    INIT.call_once(|| {
+        // Define an environment filter to suppress logs from the specific function
+        let filter = tracing_subscriber::EnvFilter::new("")
+            .add_directive("akton_core::common::context::peek_state_span=off".parse().unwrap())
+            .add_directive("akton_core::common::context=off".parse().unwrap())
+            .add_directive("tests=off".parse().unwrap())
+            .add_directive("actor_tests=trace".parse().unwrap())
+            .add_directive("akton_core::traits=off".parse().unwrap())
+            .add_directive("akton_core::common::awake=off".parse().unwrap())
+            .add_directive("akton_core::message=off".parse().unwrap())
+            .add_directive("akton_core::common::akton=off".parse().unwrap())
+            .add_directive("akton_core::pool=off".parse().unwrap())
+            .add_directive("akton_core::common::system=off".parse().unwrap())
+            .add_directive("akton_core::common::supervisor=off".parse().unwrap())
+            .add_directive("akton_core::common::actor=trace".parse().unwrap())
+            .add_directive("akton_core::common::idle=off".parse().unwrap())
+            .add_directive("akton_core::common::outbound_envelope=trace".parse().unwrap())
+            .add_directive(tracing_subscriber::filter::LevelFilter::INFO.into()); // Set global log level to TRACE
+
+        let subscriber = FmtSubscriber::builder()
+            // .with_span_events(FmtSpan::ENTER | FmtSpan::EXIT)
+            .with_span_events(FmtSpan::NONE)
+            .with_max_level(Level::TRACE)
+            .compact()
+            .with_line_number(true)
+            .without_time()
+            .with_env_filter(filter)
+            .finish();
+
+        tracing::subscriber::set_global_default(subscriber)
+            .expect("setting default subscriber failed");
+    });
+}