/*
 *
 *  *
 *  * Copyright (c) 2024 Govcraft.
 *  *
 *  *  Licensed under the Business Source License, Version 1.1 (the "License");
 *  *  you may not use this file except in compliance with the License.
 *  *  You may obtain a copy of the License at
 *  *
 *  *      https://github.com/GovCraft/akton-framework/tree/main/LICENSES
 *  *
 *  *  Change Date: Three years from the release date of this version of the Licensed Work.
 *  *  Change License: Apache License, Version 2.0
 *  *
 *  *  Usage Limitations:
 *  *    - You may use the Licensed Work for non-production purposes only, such as internal testing, development, and experimentation.
 *  *    - You may not use the Licensed Work for any production or commercial purpose, including, but not limited to, the provision of any service to third parties, without a commercial use license from the Licensor, except as stated in the Exemptions section of the License.
 *  *
 *  *  Exemptions:
 *  *    - Open Source Projects licensed under an OSI-approved open source license.
 *  *    - Non-Profit Organizations using the Licensed Work for non-commercial purposes.
 *  *    - Small For-Profit Companies with annual gross revenues not exceeding $2,000,000 USD.
 *  *
 *  *  Unless required by applicable law or agreed to in writing, software
 *  *  distributed under the License is distributed on an "AS IS" BASIS,
 *  *  WITHOUT WARRANTIES OR CONDITIONS OF ANY KIND, either express or implied.
 *  *  See the License for the specific language governing permissions and
 *  *  limitations under the License.
 *  *
 *
 *
 */
use std::future::Future;
use std::pin::Pin;
use async_trait::async_trait;
use akton_core::prelude::*;
use crate::setup::*;

#[derive(Default, Debug, Clone)]
pub struct PoolItem {
    pub receive_count: usize, // Tracks the number of received events
}

#[async_trait]
impl PooledActor for PoolItem {
    // Initialize the actor with a given name and parent context
<<<<<<< HEAD
    async fn init(&self, name: String) -> anyhow::Result<Context> {
=======
    async fn initialize(&self, actor_name: String, parent_context: &Context) -> Context {
        // Uncomment for debugging: tracing::trace!("Initializing actor with name: {}", actor_name);
>>>>>>> 51fc43f8

        // Create a supervised actor
        let mut actor = Akton::<PoolItem>::create_with_id(&name);

        // Log the mailbox state immediately after actor creation
        tracing::trace!(
            "Actor initialized with key: {}, mailbox closed: {}",
            actor.key.value,
            actor.mailbox.is_closed()
        );

        // Set up the actor to handle Ping events and define behavior before stopping
        actor
            .setup
            .act_on::<Ping>(|actor, _event| {
                tracing::trace!(
                    "Received Ping event for actor with key: {}",
                    actor.key.value
                );
                actor.state.receive_count += 1; // Increment receive_count on Ping event

            })
            .on_before_stop(|actor| {
                let final_count = actor.state.receive_count;

                let parent_envelope = actor.new_parent_envelope();
                let parent_address = parent_envelope.sender.value.clone();
                let actor_address = actor.key.value.clone();

                tracing::info!(
                    "Reporting {} complete to {} from {}.",
                    final_count,
                    parent_address,
                    actor_address,
                );
                let _ = parent_envelope.reply(StatusReport::Complete(final_count), None);
            });

        // Activate the actor and return the context
        let actor_context = actor.activate(None).await?;

        Ok(actor_context)
    }
}

<|MERGE_RESOLUTION|>--- conflicted
+++ resolved
@@ -1,97 +1,93 @@
-/*
- *
- *  *
- *  * Copyright (c) 2024 Govcraft.
- *  *
- *  *  Licensed under the Business Source License, Version 1.1 (the "License");
- *  *  you may not use this file except in compliance with the License.
- *  *  You may obtain a copy of the License at
- *  *
- *  *      https://github.com/GovCraft/akton-framework/tree/main/LICENSES
- *  *
- *  *  Change Date: Three years from the release date of this version of the Licensed Work.
- *  *  Change License: Apache License, Version 2.0
- *  *
- *  *  Usage Limitations:
- *  *    - You may use the Licensed Work for non-production purposes only, such as internal testing, development, and experimentation.
- *  *    - You may not use the Licensed Work for any production or commercial purpose, including, but not limited to, the provision of any service to third parties, without a commercial use license from the Licensor, except as stated in the Exemptions section of the License.
- *  *
- *  *  Exemptions:
- *  *    - Open Source Projects licensed under an OSI-approved open source license.
- *  *    - Non-Profit Organizations using the Licensed Work for non-commercial purposes.
- *  *    - Small For-Profit Companies with annual gross revenues not exceeding $2,000,000 USD.
- *  *
- *  *  Unless required by applicable law or agreed to in writing, software
- *  *  distributed under the License is distributed on an "AS IS" BASIS,
- *  *  WITHOUT WARRANTIES OR CONDITIONS OF ANY KIND, either express or implied.
- *  *  See the License for the specific language governing permissions and
- *  *  limitations under the License.
- *  *
- *
- *
- */
-use std::future::Future;
-use std::pin::Pin;
-use async_trait::async_trait;
-use akton_core::prelude::*;
-use crate::setup::*;
-
-#[derive(Default, Debug, Clone)]
-pub struct PoolItem {
-    pub receive_count: usize, // Tracks the number of received events
-}
-
-#[async_trait]
-impl PooledActor for PoolItem {
-    // Initialize the actor with a given name and parent context
-<<<<<<< HEAD
-    async fn init(&self, name: String) -> anyhow::Result<Context> {
-=======
-    async fn initialize(&self, actor_name: String, parent_context: &Context) -> Context {
-        // Uncomment for debugging: tracing::trace!("Initializing actor with name: {}", actor_name);
->>>>>>> 51fc43f8
-
-        // Create a supervised actor
-        let mut actor = Akton::<PoolItem>::create_with_id(&name);
-
-        // Log the mailbox state immediately after actor creation
-        tracing::trace!(
-            "Actor initialized with key: {}, mailbox closed: {}",
-            actor.key.value,
-            actor.mailbox.is_closed()
-        );
-
-        // Set up the actor to handle Ping events and define behavior before stopping
-        actor
-            .setup
-            .act_on::<Ping>(|actor, _event| {
-                tracing::trace!(
-                    "Received Ping event for actor with key: {}",
-                    actor.key.value
-                );
-                actor.state.receive_count += 1; // Increment receive_count on Ping event
-
-            })
-            .on_before_stop(|actor| {
-                let final_count = actor.state.receive_count;
-
-                let parent_envelope = actor.new_parent_envelope();
-                let parent_address = parent_envelope.sender.value.clone();
-                let actor_address = actor.key.value.clone();
-
-                tracing::info!(
-                    "Reporting {} complete to {} from {}.",
-                    final_count,
-                    parent_address,
-                    actor_address,
-                );
-                let _ = parent_envelope.reply(StatusReport::Complete(final_count), None);
-            });
-
-        // Activate the actor and return the context
-        let actor_context = actor.activate(None).await?;
-
-        Ok(actor_context)
-    }
-}
-
+/*
+ *
+ *  *
+ *  * Copyright (c) 2024 Govcraft.
+ *  *
+ *  *  Licensed under the Business Source License, Version 1.1 (the "License");
+ *  *  you may not use this file except in compliance with the License.
+ *  *  You may obtain a copy of the License at
+ *  *
+ *  *      https://github.com/GovCraft/akton-framework/tree/main/LICENSES
+ *  *
+ *  *  Change Date: Three years from the release date of this version of the Licensed Work.
+ *  *  Change License: Apache License, Version 2.0
+ *  *
+ *  *  Usage Limitations:
+ *  *    - You may use the Licensed Work for non-production purposes only, such as internal testing, development, and experimentation.
+ *  *    - You may not use the Licensed Work for any production or commercial purpose, including, but not limited to, the provision of any service to third parties, without a commercial use license from the Licensor, except as stated in the Exemptions section of the License.
+ *  *
+ *  *  Exemptions:
+ *  *    - Open Source Projects licensed under an OSI-approved open source license.
+ *  *    - Non-Profit Organizations using the Licensed Work for non-commercial purposes.
+ *  *    - Small For-Profit Companies with annual gross revenues not exceeding $2,000,000 USD.
+ *  *
+ *  *  Unless required by applicable law or agreed to in writing, software
+ *  *  distributed under the License is distributed on an "AS IS" BASIS,
+ *  *  WITHOUT WARRANTIES OR CONDITIONS OF ANY KIND, either express or implied.
+ *  *  See the License for the specific language governing permissions and
+ *  *  limitations under the License.
+ *  *
+ *
+ *
+ */
+use std::future::Future;
+use std::pin::Pin;
+use async_trait::async_trait;
+use akton_core::prelude::*;
+use crate::setup::*;
+
+#[derive(Default, Debug, Clone)]
+pub struct PoolItem {
+    pub receive_count: usize, // Tracks the number of received events
+}
+
+#[async_trait]
+impl PooledActor for PoolItem {
+    // Initialize the actor with a given name and parent context
+    async fn initialize(&self, actor_name: String, parent_context: &Context) -> Context {
+        // Uncomment for debugging: tracing::trace!("Initializing actor with name: {}", actor_name);
+
+        // Create a supervised actor
+        let mut actor = Akton::<PoolItem>::create_with_id(&name);
+
+        // Log the mailbox state immediately after actor creation
+        tracing::trace!(
+            "Actor initialized with key: {}, mailbox closed: {}",
+            actor.key.value,
+            actor.mailbox.is_closed()
+        );
+
+        // Set up the actor to handle Ping events and define behavior before stopping
+        actor
+            .setup
+            .act_on::<Ping>(|actor, _event| {
+                tracing::trace!(
+                    "Received Ping event for actor with key: {}",
+                    actor.key.value
+                );
+                actor.state.receive_count += 1; // Increment receive_count on Ping event
+
+            })
+            .on_before_stop(|actor| {
+                let final_count = actor.state.receive_count;
+
+                let parent_envelope = actor.new_parent_envelope();
+                let parent_address = parent_envelope.sender.value.clone();
+                let actor_address = actor.key.value.clone();
+
+                tracing::info!(
+                    "Reporting {} complete to {} from {}.",
+                    final_count,
+                    parent_address,
+                    actor_address,
+                );
+                let _ = parent_envelope.reply(StatusReport::Complete(final_count), None);
+            });
+
+        // Activate the actor and return the context
+        let actor_context = actor.activate(None).await?;
+
+        Ok(actor_context)
+    }
+}
+