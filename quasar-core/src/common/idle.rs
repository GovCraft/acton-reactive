--- conflicted
+++ resolved
@@ -1,172 +1,164 @@
-/*
- *
- *  * Copyright (c) 2024 Govcraft.
- *  *
- *  * Licensed under the Apache License, Version 2.0 (the "License");
- *  * you may not use this file except in compliance with the License.
- *  * You may obtain a copy of the License at
- *  *
- *  *     http://www.apache.org/licenses/LICENSE-2.0
- *  *
- *  * Unless required by applicable law or agreed to in writing, software
- *  * distributed under the License is distributed on an "AS IS" BASIS,
- *  * WITHOUT WARRANTIES OR CONDITIONS OF ANY KIND, either express or implied.
- *  * See the License for the specific language governing permissions and
- *  * limitations under the License.
- *
- *
- */
-
-use std::any::{TypeId};
-use std::fmt::Debug;
-use std::future::Future;
-use std::hash::RandomState;
-
-use std::pin::Pin;
-use std::sync::{Arc};
-
-
-use dashmap::DashMap;
-use quasar_qrn::Qrn;
-use tracing::{debug, error, instrument};
-use crate::common::{ LifecycleReactor, SignalReactor};
-use crate::common::*;
-use crate::common::event_record::EventRecord;
-use crate::traits::{QuasarMessage, SystemMessage};
-use futures::{future};
-use tokio::sync::Mutex;
-
-
-pub struct Idle<State: Default + Send + Debug + 'static> {
-    pub(crate) on_before_wake: Box<IdleLifecycleReactor<Idle<State>, State>>,
-    pub(crate) on_wake: Box<LifecycleReactor<Awake<State>, State>>,
-    pub(crate) on_before_stop: Box<LifecycleReactor<Awake<State>, State>>,
-    pub(crate) on_stop: Box<LifecycleReactor<Awake<State>, State>>,
-    pub(crate) reactors: ReactorMap<State>,
-}
-
-
-impl<State: Default + Send + Debug> Idle<State> {
-    #[instrument(skip(self, message_reactor))]
-    pub fn act_on<M: QuasarMessage + 'static + Clone>(
-        &mut self,
-        message_reactor: impl Fn(&mut Actor<Awake<State>, State>, &EventRecord<M>) + Send + 'static,
-    ) -> &mut Self {
-        // let message_handler = Arc::new(message_reactor);
-        let type_id = TypeId::of::<M>();
-
-        let handler_box: Box<MessageReactor<State>> = Box::new(move |actor: &mut Actor<Awake<State>, State>, envelope: &Envelope| {
-            if let Some(concrete_msg) = envelope.message.as_any().downcast_ref::<M>() {
-                let cloned_message = concrete_msg.clone();  // Cloning the message
-                let event_record = EventRecord { message: cloned_message, sent_time: envelope.sent_time };
-                // Here, ensure the future is 'static
-                message_reactor(actor, &event_record);
-                Box::pin(())
-            } else {
-                error!("Message type mismatch: expected {:?}", std::any::type_name::<M>());
-                unreachable!("Shouldn't get here");
-                // Box::pin(future::ready(())) // Ensure this future is also 'static
-            };
-        });
-
-        let _ = &self.reactors.insert(type_id, ReactorItem::Message(handler_box));
-
-        self
-    }
-    #[instrument(skip(self, message_processor))]
-<<<<<<< HEAD
-    pub fn act_on_async<M>(&mut self, message_processor: impl for<'a> Fn(&'a mut Actor<Awake<State>, State>, &'a EventRecord<&'a M>) -> Pin<Box<dyn Future<Output=()> + Send + 'static>> + 'static + Send) -> &mut Self
-=======
-    pub fn act_on_async<M>(&mut self, message_processor: impl for<'a> Fn(&'a mut Actor<Awake<State>, State>, &'a EventRecord<&'a M>) -> Fut + 'static + Sync + Send) -> &mut Self
->>>>>>> ac709e41
-        where M: QuasarMessage + 'static
-    {
-        let type_id = TypeId::of::<M>();
-        let handler_box = Box::new(move |actor: &mut Actor<Awake<State>, State>, envelope: &Envelope| -> Fut {
-            if let Some(concrete_msg) = envelope.message.as_any().downcast_ref::<M>() {
-                let event_record = EventRecord { message: concrete_msg, sent_time: envelope.sent_time };
-
-                // Call the user-provided function and get the future
-                let user_future = message_processor(actor, &event_record);
-
-                // Automatically box and pin the user future
-                Box::pin(user_future)
-            } else {
-                // Return an immediately resolving future if downcast fails
-                Box::pin(async {})
-            }
-        });
-
-        let _ = &self.reactors.insert(type_id, ReactorItem::Future(handler_box));
-        self
-    }
-    #[instrument(skip(self, signal_reactor))]
-    pub fn act_on_internal_signal<M: QuasarMessage + 'static + Clone>(
-        &mut self,
-<<<<<<< HEAD
-        signal_reactor: impl Fn(Actor<Awake<State>, State>, &dyn QuasarMessage) -> Pin<Box<dyn Future<Output=()> + Send>> + Send + 'static,
-=======
-        signal_reactor: impl Fn(&mut Actor<Awake<State>, State>, &dyn QuasarMessage) -> Fut + Send + Sync + 'static,
->>>>>>> ac709e41
-    ) -> &mut Self {
-        let type_id = TypeId::of::<M>();
-
-        let handler_box: Box<SignalReactor<State>> = Box::new(move |actor: &mut Actor<Awake<State>, State>, message: &dyn QuasarMessage| -> Fut {
-            if let Some(concrete_msg) = message.as_any().downcast_ref::<M>() {
-                let fut = signal_reactor(actor, concrete_msg);
-                Box::pin(fut)
-            } else {
-                error!("Message type mismatch: expected {:?}", std::any::type_name::<M>());
-                Box::pin(future::ready(()))
-            }
-        });
-
-        debug!("adding signal reactor to reactors");
-        let _ = &self.reactors.insert(type_id, ReactorItem::Signal(handler_box));
-
-        self
-    }
-
-    pub fn on_before_wake(&mut self, life_cycle_event_reactor: impl Fn(&Actor<Idle<State>, State>) + Send + 'static) -> &mut Self {
-        self.on_before_wake = Box::new(life_cycle_event_reactor);
-        self
-    }
-
-
-    pub fn on_wake(&mut self, life_cycle_event_reactor: impl Fn(&Actor<Awake<State>, State>) + Send + 'static) -> &mut Self {
-        // Create a boxed handler that can be stored in the HashMap.
-        self.on_wake = Box::new(life_cycle_event_reactor);
-        self
-    }
-
-    pub fn on_stop(&mut self, life_cycle_event_reactor: impl Fn(&Actor<Awake<State>, State>) + Send + 'static) -> &mut Self {
-        // Create a boxed handler that can be stored in the HashMap.
-        self.on_stop = Box::new(life_cycle_event_reactor);
-        self
-    }
-    pub fn on_before_stop(&mut self, life_cycle_event_reactor: impl Fn(&Actor<Awake<State>, State>) + Send + 'static) -> &mut Self {
-        // Create a boxed handler that can be stored in the HashMap.
-        self.on_before_stop = Box::new(life_cycle_event_reactor);
-        self
-    }
-
-    pub fn new() -> Idle<State>
-        where State: Send + 'static
-    {
-        Idle {
-            on_before_wake: Box::new(|_| {}),
-            on_wake: Box::new(|_| {}),
-            on_before_stop: Box::new(|_| {}),
-            on_stop: Box::new(|_| {}),
-            reactors: DashMap::new(),
-        }
-    }
-}
-
-impl<State: Default + Send + Debug + 'static> Default for Idle<State> {
-    fn default() -> Self {
-        Idle::new()
-    }
-}
-//endregion
-
+/*
+ *
+ *  * Copyright (c) 2024 Govcraft.
+ *  *
+ *  * Licensed under the Apache License, Version 2.0 (the "License");
+ *  * you may not use this file except in compliance with the License.
+ *  * You may obtain a copy of the License at
+ *  *
+ *  *     http://www.apache.org/licenses/LICENSE-2.0
+ *  *
+ *  * Unless required by applicable law or agreed to in writing, software
+ *  * distributed under the License is distributed on an "AS IS" BASIS,
+ *  * WITHOUT WARRANTIES OR CONDITIONS OF ANY KIND, either express or implied.
+ *  * See the License for the specific language governing permissions and
+ *  * limitations under the License.
+ *
+ *
+ */
+
+use std::any::{TypeId};
+use std::fmt::Debug;
+use std::future::Future;
+use std::hash::RandomState;
+
+use std::pin::Pin;
+use std::sync::{Arc};
+
+
+use dashmap::DashMap;
+use quasar_qrn::Qrn;
+use tracing::{debug, error, instrument};
+use crate::common::{ LifecycleReactor, SignalReactor};
+use crate::common::*;
+use crate::common::event_record::EventRecord;
+use crate::traits::{QuasarMessage, SystemMessage};
+use futures::{future};
+use tokio::sync::Mutex;
+
+
+pub struct Idle<State: Default + Send + Debug + 'static> {
+    pub(crate) on_before_wake: Box<IdleLifecycleReactor<Idle<State>, State>>,
+    pub(crate) on_wake: Box<LifecycleReactor<Awake<State>, State>>,
+    pub(crate) on_before_stop: Box<LifecycleReactor<Awake<State>, State>>,
+    pub(crate) on_stop: Box<LifecycleReactor<Awake<State>, State>>,
+    pub(crate) reactors: ReactorMap<State>,
+}
+
+
+impl<State: Default + Send + Debug> Idle<State> {
+    #[instrument(skip(self, message_reactor))]
+    pub fn act_on<M: QuasarMessage + 'static + Clone>(
+        &mut self,
+        message_reactor: impl Fn(&mut Actor<Awake<State>, State>, &EventRecord<M>) + Send + 'static,
+    ) -> &mut Self {
+        // let message_handler = Arc::new(message_reactor);
+        let type_id = TypeId::of::<M>();
+
+        let handler_box: Box<MessageReactor<State>> = Box::new(move |actor: &mut Actor<Awake<State>, State>, envelope: &Envelope| {
+            if let Some(concrete_msg) = envelope.message.as_any().downcast_ref::<M>() {
+                let cloned_message = concrete_msg.clone();  // Cloning the message
+                let event_record = EventRecord { message: cloned_message, sent_time: envelope.sent_time };
+                // Here, ensure the future is 'static
+                message_reactor(actor, &event_record);
+                Box::pin(())
+            } else {
+                error!("Message type mismatch: expected {:?}", std::any::type_name::<M>());
+                unreachable!("Shouldn't get here");
+                // Box::pin(future::ready(())) // Ensure this future is also 'static
+            };
+        });
+
+        let _ = &self.reactors.insert(type_id, ReactorItem::Message(handler_box));
+
+        self
+    }
+    #[instrument(skip(self, message_processor))]
+    pub fn act_on_async<M>(&mut self, message_processor: impl for<'a> Fn(&'a mut Actor<Awake<State>, State>, &'a EventRecord<&'a M>) -> Fut + 'static + Sync + Send) -> &mut Self
+        where M: QuasarMessage + 'static
+    {
+        let type_id = TypeId::of::<M>();
+        let handler_box = Box::new(move |actor: &mut Actor<Awake<State>, State>, envelope: &Envelope| -> Fut {
+            if let Some(concrete_msg) = envelope.message.as_any().downcast_ref::<M>() {
+                let event_record = EventRecord { message: concrete_msg, sent_time: envelope.sent_time };
+
+                // Call the user-provided function and get the future
+                let user_future = message_processor(actor, &event_record);
+
+                // Automatically box and pin the user future
+                Box::pin(user_future)
+            } else {
+                // Return an immediately resolving future if downcast fails
+                Box::pin(async {})
+            }
+        });
+
+        let _ = &self.reactors.insert(type_id, ReactorItem::Future(handler_box));
+        self
+    }
+    #[instrument(skip(self, signal_reactor))]
+    pub fn act_on_internal_signal<M: QuasarMessage + 'static + Clone>(
+        &mut self,
+        signal_reactor: impl Fn(&mut Actor<Awake<State>, State>, &dyn QuasarMessage) -> Fut + Send + Sync + 'static,
+    ) -> &mut Self {
+        let type_id = TypeId::of::<M>();
+
+        let handler_box: Box<SignalReactor<State>> = Box::new(move |actor: &mut Actor<Awake<State>, State>, message: &dyn QuasarMessage| -> Fut {
+            if let Some(concrete_msg) = message.as_any().downcast_ref::<M>() {
+                let fut = signal_reactor(actor, concrete_msg);
+                Box::pin(fut)
+            } else {
+                error!("Message type mismatch: expected {:?}", std::any::type_name::<M>());
+                Box::pin(future::ready(()))
+            }
+        });
+
+        debug!("adding signal reactor to reactors");
+        let _ = &self.reactors.insert(type_id, ReactorItem::Signal(handler_box));
+
+        self
+    }
+
+    pub fn on_before_wake(&mut self, life_cycle_event_reactor: impl Fn(&Actor<Idle<State>, State>) + Send + 'static) -> &mut Self {
+        self.on_before_wake = Box::new(life_cycle_event_reactor);
+        self
+    }
+
+
+    pub fn on_wake(&mut self, life_cycle_event_reactor: impl Fn(&Actor<Awake<State>, State>) + Send + 'static) -> &mut Self {
+        // Create a boxed handler that can be stored in the HashMap.
+        self.on_wake = Box::new(life_cycle_event_reactor);
+        self
+    }
+
+    pub fn on_stop(&mut self, life_cycle_event_reactor: impl Fn(&Actor<Awake<State>, State>) + Send + 'static) -> &mut Self {
+        // Create a boxed handler that can be stored in the HashMap.
+        self.on_stop = Box::new(life_cycle_event_reactor);
+        self
+    }
+    pub fn on_before_stop(&mut self, life_cycle_event_reactor: impl Fn(&Actor<Awake<State>, State>) + Send + 'static) -> &mut Self {
+        // Create a boxed handler that can be stored in the HashMap.
+        self.on_before_stop = Box::new(life_cycle_event_reactor);
+        self
+    }
+
+    pub fn new() -> Idle<State>
+        where State: Send + 'static
+    {
+        Idle {
+            on_before_wake: Box::new(|_| {}),
+            on_wake: Box::new(|_| {}),
+            on_before_stop: Box::new(|_| {}),
+            on_stop: Box::new(|_| {}),
+            reactors: DashMap::new(),
+        }
+    }
+}
+
+impl<State: Default + Send + Debug + 'static> Default for Idle<State> {
+    fn default() -> Self {
+        Idle::new()
+    }
+}
+//endregion
+