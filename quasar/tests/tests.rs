/*

*
*  * Copyright (c) 2024 Govcraft.
*  *
*  * Licensed under the Apache License, Version 2.0 (the "License");
*  * you may not use this file except in compliance with the License.
*  * You may obtain a copy of the License at
*  *
*  *     http://www.apache.org/licenses/LICENSE-2.0
*  *
*  * Unless required by applicable law or agreed to in writing, software
*  * distributed under the License is distributed on an "AS IS" BASIS,
*  * WITHOUT WARRANTIES OR CONDITIONS OF ANY KIND, either express or implied.
*  * See the License for the specific language governing permissions and
*  * limitations under the License.
*
*
*/

use core::pin::Pin;
use futures::Future;
use quasar::prelude::async_trait::async_trait;
use quasar::prelude::*;
<<<<<<< HEAD
=======
use std::sync::Once;
>>>>>>> b30a96de
use tracing::{debug, Level};
use tracing_subscriber::FmtSubscriber;

#[derive(Default, Debug)]
pub struct Comedian {
    pub jokes_told: usize,
    pub funny: usize,
    pub bombers: usize,
}

#[tokio::test]
async fn test_actor_mutation() -> anyhow::Result<()> {
    // console_subscriber::init();
    //se quasar_core::prelude::*;   let subscriber = FmtSubscriber::builder()
    //      .with_max_level(Level::DEBUG)
    //      .compact()
    //      .with_line_number(true)
    //      .without_time()
    //      .finish();

    //  tracing::subscriber::set_global_default(subscriber).expect("setting default subscriber failed");

    let mut comedy_show = System::new_actor(Comedian::default());

    comedy_show
        .ctx
        .act_on_async::<FunnyJoke>(|actor, record: &EventRecord<&FunnyJoke>| {
            actor.state.jokes_told += 1;

            if let Some(envelope) = actor.new_envelope() {
                match record.message {
                    FunnyJoke::ChickenCrossesRoad => Box::pin(async move {
                        envelope
                            .reply(AudienceReaction::Chuckle, None)
                            .await
                            .expect("TODO: panic message");
                    }),
                    FunnyJoke::Pun => Box::pin(async move {
                        envelope
                            .reply(AudienceReaction::Groan, None)
                            .await
                            .expect("TODO: panic message");
                    }),
                }
            } else {
                Box::pin(async {})
            }
        })
        .act_on::<AudienceReaction>(|actor, event| match event.message {
            AudienceReaction::Chuckle => actor.state.funny += 1,
            AudienceReaction::Groan => actor.state.bombers += 1,
        })
        .on_stop(|actor| {
            debug!(
                "Jokes Told: {}\tFunny: {}\tBombers: {}",
                actor.state.jokes_told, actor.state.funny, actor.state.bombers
            );
        });

    let comedian = comedy_show.spawn().await;

    // let mut comedian = Actor::spawn(joke_counter).await;
    comedian.emit(FunnyJoke::ChickenCrossesRoad).await?;
    comedian.emit(FunnyJoke::Pun).await?;
    comedian.terminate().await;
    Ok(())
}

#[derive(Default, Debug)]
pub struct Counter {
    pub count: usize,
}

#[derive(Default, Debug)]
pub struct Messenger {
    pub sender: Option<OutboundEnvelope>,
}

#[tokio::test]
async fn test_lifecycle_handlers() -> anyhow::Result<()> {
    let counter = Counter { count: 0 };

    let mut count = System::new_actor(counter);
    count
        .ctx
        .act_on::<Tally>(|actor, _event| {
            actor.state.count += 1;
        })
        .on_stop(|actor| {
            assert_eq!(4, actor.state.count);
            debug_assert!(false);
        });
    let count = count.spawn().await;

    let actor = Messenger {
        sender: Some(count.return_address()),
    };
    let mut actor = System::new_actor(actor);
    actor
        .ctx
        .on_before_wake(|actor| {
            if let Some(envelope) = actor.state.sender.clone() {
                tokio::spawn(async move { envelope.reply(Tally::AddCount, None).await });
            }
        })
        .on_wake(|actor| {
            if let Some(envelope) = actor.state.sender.clone() {
                tokio::spawn(async move { envelope.reply(Tally::AddCount, None).await });
            }
        })
        .on_stop(|actor| {
            if let Some(envelope) = actor.state.sender.clone() {
                tokio::spawn(async move { envelope.reply(Tally::AddCount, None).await });
            }
        });

    let actor = actor.spawn().await;

    actor.terminate().await;
    count.terminate().await;
    //    tokio::time::sleep(Duration::from_millis(50)).await;
    Ok(())
}

#[quasar_message]
pub enum StatusReport {
    Complete(usize),
}

static INIT: Once = Once::new();

pub(crate) fn init_tracing() {
    INIT.call_once(|| {
        let subscriber = FmtSubscriber::builder()
            .with_max_level(Level::DEBUG)
            .compact()
            .with_line_number(true)
            .without_time()
            .finish();
        tracing::subscriber::set_global_default(subscriber)
            .expect("setting default subscriber failed");
    });
}

#[tokio::test]
async fn test_actor_pool_random() -> anyhow::Result<()> {
    init_tracing();
    let mut actor = System::new_actor(PoolItem::default());
    actor
        .ctx
        .act_on::<Pong>(|_actor, _event| {
            tracing::error!("PONG");
        })
        .act_on::<StatusReport>(|actor, event| match event.message {
            StatusReport::Complete(total) => {
                tracing::debug!("reported {}", total);
                actor.state.receive_count += total;
            }
        })
        .on_before_stop(|actor| {
<<<<<<< HEAD
            tracing::warn!("Processed {} PINGS", actor.state.receive_count);
=======
            tracing::warn!("Processed {} PONGs", actor.state.receive_count);
>>>>>>> b30a96de
        });
    let builder = PoolBuilder::default().add_pool::<PoolItem>("pool", 5, LBStrategy::Random);
    let context = actor.spawn_with_pools(builder).await;

    for _ in 0..22 {
        tracing::trace!("Emitting PING");
        context.emit_pool("pool", Ping).await;
    }
    tracing::trace!("Terminating main actor");
    context.terminate().await;

    Ok(())
}

#[tokio::test]
async fn test_actor_pool_round_robin() -> anyhow::Result<()> {
    init_tracing();
    let mut actor = System::new_actor(PoolItem::default());
    actor
        .ctx
        .act_on::<Pong>(|_actor, _event| {
            tracing::error!("PONG");
        })
        .act_on::<StatusReport>(|actor, event| match event.message {
            StatusReport::Complete(total) => {
                tracing::debug!("reported {}", total);
                actor.state.receive_count += total;
            }
        })
        .on_before_stop(|actor| {
            tracing::warn!("Processed {} PONGs", actor.state.receive_count);
        });
    let builder = PoolBuilder::default().add_pool::<PoolItem>("pool", 5, LBStrategy::RoundRobin);
    let context = actor.spawn_with_pools(builder).await;

<<<<<<< HEAD
    for _ in 0..5 {
=======
    for _ in 0..22 {
>>>>>>> b30a96de
        tracing::trace!("Emitting PING");
        context.emit_pool("pool", Ping).await;
    }
    tracing::trace!("Terminating main actor");
    context.terminate().await;

    Ok(())
}

#[derive(Default, Debug)]
pub struct ContextWrapper {
    pub wrapped: Option<Context>,
}
#[derive(Default, Debug)]
pub struct PoolItem {
    receive_count: usize,
}

#[async_trait]
impl ConfigurableActor for PoolItem {
<<<<<<< HEAD
    async fn init(name: String, parent: &Context) -> Context {
=======
    async fn init(&self, name: String, parent: &Context) -> Context {
>>>>>>> b30a96de
        let mut actor = parent.new_actor::<PoolItem>(&name);
        //tracing::info!("{} PONG!", &actor.key.value.clone());
        actor
            .ctx
            .act_on::<Ping>(|actor, _event| {
                tracing::debug!("{} PONG!", &actor.key.value);
                actor.state.receive_count += 1;
            })
            .on_before_stop_async(|actor| {
                let final_count = actor.state.receive_count;
                let value = actor.key.value.clone();

                if let Some(envelope) = actor.new_parent_envelope() {
                    Box::pin(async move {
                        tracing::trace!(
                            "Reporting {} complete to {} from {}.",
                            final_count,
                            envelope.sender,
                            value
                        );
                        let _ = envelope
                            .reply(StatusReport::Complete(final_count), None)
                            .await;
                    })
                } else {
                    Box::pin(async {})
                }
            });

        actor.spawn().await
    }
}

#[tokio::test]
async fn test_context_wrapper() -> anyhow::Result<()> {
    let mut actor = System::new_actor(PoolItem::default());

    actor
        .ctx
        .on_stop(|actor| tracing::debug!("Processed {} PONGS", actor.state.receive_count))
        .act_on::<StatusReport>(|actor, event| match event.message {
            StatusReport::Complete(report) => actor.state.receive_count += report,
        })
        .act_on_async::<Pong>(|_actor, event| {
            // TODO: The actor needs to have access to it's processor pool
            // actor.state.;
            let context = event.return_address.clone();

            Box::pin(async move { if let Some(_context) = context {} })
        });
    actor.define_pool::<PoolItem>("pool", 10).await;
    let context = actor.spawn().await;
    //    context.spawn_pool::<PoolItem>("pool", 10).await?;

    // TODO: tidy up async handlers removing Box::pin

    let wrapper = ContextWrapper {
        wrapped: Some(context),
    };

    let mut actor = System::new_actor(wrapper);

    actor
        .ctx
        .act_on_async::<Ping>(|actor, _event| {
            debug!("PING!");
            let context = actor.state.wrapped.clone();
            //           let mut tasks = FuturesOrdered::new();
            //            let env = actor.new_envelope().unwrap();
            if let Some(_context) = context {
                for i in 0..75000 {
                    let _index = {
                        if i < 1000 {
                            i
                        } else {
                            0
                        }
                    };
                    //                  let task = env.reply::<DistributionStrategy>(index, "pool", Pong);
                    //                  tasks.push_back(task);
                }
                //                    context.terminate().await.expect("nope");
            }
            Box::pin(async move {
                //            while let Some(result) = tasks.next().await {
                //                //tracing::debug!("Task completed with result: {:?}", result);
                //            }
            })
        })
        .on_before_stop_async(|actor| {
            actor
                .state
                .wrapped
                .as_ref()
                .map(|supervisor| {
                    tracing::trace!("Stopping"); // Consider if this should be conditional or moved
                    let supervisor = supervisor.clone(); // Clone only if necessary
                    Box::pin(async move {
                        tracing::debug!("Stopping supervisor");
                        let _ = supervisor.terminate().await;
                    })
                        as Pin<Box<dyn Future<Output = ()> + Send + Sync + 'static>>
                })
                .unwrap_or_else(|| {
                    tracing::debug!("else happened");
                    Box::pin(async {})
                }) // Clean handling of None case
        });

    let context = actor.spawn().await;
    context.emit(Ping).await?;
    context.terminate().await;

    Ok(())
}

#[quasar_message]
pub struct Pong;

#[quasar_message]
pub struct Ping;

#[quasar_message]
pub enum FunnyJoke {
    ChickenCrossesRoad,
    Pun,
}

#[quasar_message]
pub enum AudienceReaction {
    Chuckle,
    Groan,
}

#[quasar_message]
pub enum Tally {
    AddCount,
}
<|MERGE_RESOLUTION|>--- conflicted
+++ resolved
@@ -1,396 +1,381 @@
-/*
-
-*
-*  * Copyright (c) 2024 Govcraft.
-*  *
-*  * Licensed under the Apache License, Version 2.0 (the "License");
-*  * you may not use this file except in compliance with the License.
-*  * You may obtain a copy of the License at
-*  *
-*  *     http://www.apache.org/licenses/LICENSE-2.0
-*  *
-*  * Unless required by applicable law or agreed to in writing, software
-*  * distributed under the License is distributed on an "AS IS" BASIS,
-*  * WITHOUT WARRANTIES OR CONDITIONS OF ANY KIND, either express or implied.
-*  * See the License for the specific language governing permissions and
-*  * limitations under the License.
-*
-*
-*/
-
-use core::pin::Pin;
-use futures::Future;
-use quasar::prelude::async_trait::async_trait;
-use quasar::prelude::*;
-<<<<<<< HEAD
-=======
-use std::sync::Once;
->>>>>>> b30a96de
-use tracing::{debug, Level};
-use tracing_subscriber::FmtSubscriber;
-
-#[derive(Default, Debug)]
-pub struct Comedian {
-    pub jokes_told: usize,
-    pub funny: usize,
-    pub bombers: usize,
-}
-
-#[tokio::test]
-async fn test_actor_mutation() -> anyhow::Result<()> {
-    // console_subscriber::init();
-    //se quasar_core::prelude::*;   let subscriber = FmtSubscriber::builder()
-    //      .with_max_level(Level::DEBUG)
-    //      .compact()
-    //      .with_line_number(true)
-    //      .without_time()
-    //      .finish();
-
-    //  tracing::subscriber::set_global_default(subscriber).expect("setting default subscriber failed");
-
-    let mut comedy_show = System::new_actor(Comedian::default());
-
-    comedy_show
-        .ctx
-        .act_on_async::<FunnyJoke>(|actor, record: &EventRecord<&FunnyJoke>| {
-            actor.state.jokes_told += 1;
-
-            if let Some(envelope) = actor.new_envelope() {
-                match record.message {
-                    FunnyJoke::ChickenCrossesRoad => Box::pin(async move {
-                        envelope
-                            .reply(AudienceReaction::Chuckle, None)
-                            .await
-                            .expect("TODO: panic message");
-                    }),
-                    FunnyJoke::Pun => Box::pin(async move {
-                        envelope
-                            .reply(AudienceReaction::Groan, None)
-                            .await
-                            .expect("TODO: panic message");
-                    }),
-                }
-            } else {
-                Box::pin(async {})
-            }
-        })
-        .act_on::<AudienceReaction>(|actor, event| match event.message {
-            AudienceReaction::Chuckle => actor.state.funny += 1,
-            AudienceReaction::Groan => actor.state.bombers += 1,
-        })
-        .on_stop(|actor| {
-            debug!(
-                "Jokes Told: {}\tFunny: {}\tBombers: {}",
-                actor.state.jokes_told, actor.state.funny, actor.state.bombers
-            );
-        });
-
-    let comedian = comedy_show.spawn().await;
-
-    // let mut comedian = Actor::spawn(joke_counter).await;
-    comedian.emit(FunnyJoke::ChickenCrossesRoad).await?;
-    comedian.emit(FunnyJoke::Pun).await?;
-    comedian.terminate().await;
-    Ok(())
-}
-
-#[derive(Default, Debug)]
-pub struct Counter {
-    pub count: usize,
-}
-
-#[derive(Default, Debug)]
-pub struct Messenger {
-    pub sender: Option<OutboundEnvelope>,
-}
-
-#[tokio::test]
-async fn test_lifecycle_handlers() -> anyhow::Result<()> {
-    let counter = Counter { count: 0 };
-
-    let mut count = System::new_actor(counter);
-    count
-        .ctx
-        .act_on::<Tally>(|actor, _event| {
-            actor.state.count += 1;
-        })
-        .on_stop(|actor| {
-            assert_eq!(4, actor.state.count);
-            debug_assert!(false);
-        });
-    let count = count.spawn().await;
-
-    let actor = Messenger {
-        sender: Some(count.return_address()),
-    };
-    let mut actor = System::new_actor(actor);
-    actor
-        .ctx
-        .on_before_wake(|actor| {
-            if let Some(envelope) = actor.state.sender.clone() {
-                tokio::spawn(async move { envelope.reply(Tally::AddCount, None).await });
-            }
-        })
-        .on_wake(|actor| {
-            if let Some(envelope) = actor.state.sender.clone() {
-                tokio::spawn(async move { envelope.reply(Tally::AddCount, None).await });
-            }
-        })
-        .on_stop(|actor| {
-            if let Some(envelope) = actor.state.sender.clone() {
-                tokio::spawn(async move { envelope.reply(Tally::AddCount, None).await });
-            }
-        });
-
-    let actor = actor.spawn().await;
-
-    actor.terminate().await;
-    count.terminate().await;
-    //    tokio::time::sleep(Duration::from_millis(50)).await;
-    Ok(())
-}
-
-#[quasar_message]
-pub enum StatusReport {
-    Complete(usize),
-}
-
-static INIT: Once = Once::new();
-
-pub(crate) fn init_tracing() {
-    INIT.call_once(|| {
-        let subscriber = FmtSubscriber::builder()
-            .with_max_level(Level::DEBUG)
-            .compact()
-            .with_line_number(true)
-            .without_time()
-            .finish();
-        tracing::subscriber::set_global_default(subscriber)
-            .expect("setting default subscriber failed");
-    });
-}
-
-#[tokio::test]
-async fn test_actor_pool_random() -> anyhow::Result<()> {
-    init_tracing();
-    let mut actor = System::new_actor(PoolItem::default());
-    actor
-        .ctx
-        .act_on::<Pong>(|_actor, _event| {
-            tracing::error!("PONG");
-        })
-        .act_on::<StatusReport>(|actor, event| match event.message {
-            StatusReport::Complete(total) => {
-                tracing::debug!("reported {}", total);
-                actor.state.receive_count += total;
-            }
-        })
-        .on_before_stop(|actor| {
-<<<<<<< HEAD
-            tracing::warn!("Processed {} PINGS", actor.state.receive_count);
-=======
-            tracing::warn!("Processed {} PONGs", actor.state.receive_count);
->>>>>>> b30a96de
-        });
-    let builder = PoolBuilder::default().add_pool::<PoolItem>("pool", 5, LBStrategy::Random);
-    let context = actor.spawn_with_pools(builder).await;
-
-    for _ in 0..22 {
-        tracing::trace!("Emitting PING");
-        context.emit_pool("pool", Ping).await;
-    }
-    tracing::trace!("Terminating main actor");
-    context.terminate().await;
-
-    Ok(())
-}
-
-#[tokio::test]
-async fn test_actor_pool_round_robin() -> anyhow::Result<()> {
-    init_tracing();
-    let mut actor = System::new_actor(PoolItem::default());
-    actor
-        .ctx
-        .act_on::<Pong>(|_actor, _event| {
-            tracing::error!("PONG");
-        })
-        .act_on::<StatusReport>(|actor, event| match event.message {
-            StatusReport::Complete(total) => {
-                tracing::debug!("reported {}", total);
-                actor.state.receive_count += total;
-            }
-        })
-        .on_before_stop(|actor| {
-            tracing::warn!("Processed {} PONGs", actor.state.receive_count);
-        });
-    let builder = PoolBuilder::default().add_pool::<PoolItem>("pool", 5, LBStrategy::RoundRobin);
-    let context = actor.spawn_with_pools(builder).await;
-
-<<<<<<< HEAD
-    for _ in 0..5 {
-=======
-    for _ in 0..22 {
->>>>>>> b30a96de
-        tracing::trace!("Emitting PING");
-        context.emit_pool("pool", Ping).await;
-    }
-    tracing::trace!("Terminating main actor");
-    context.terminate().await;
-
-    Ok(())
-}
-
-#[derive(Default, Debug)]
-pub struct ContextWrapper {
-    pub wrapped: Option<Context>,
-}
-#[derive(Default, Debug)]
-pub struct PoolItem {
-    receive_count: usize,
-}
-
-#[async_trait]
-impl ConfigurableActor for PoolItem {
-<<<<<<< HEAD
-    async fn init(name: String, parent: &Context) -> Context {
-=======
-    async fn init(&self, name: String, parent: &Context) -> Context {
->>>>>>> b30a96de
-        let mut actor = parent.new_actor::<PoolItem>(&name);
-        //tracing::info!("{} PONG!", &actor.key.value.clone());
-        actor
-            .ctx
-            .act_on::<Ping>(|actor, _event| {
-                tracing::debug!("{} PONG!", &actor.key.value);
-                actor.state.receive_count += 1;
-            })
-            .on_before_stop_async(|actor| {
-                let final_count = actor.state.receive_count;
-                let value = actor.key.value.clone();
-
-                if let Some(envelope) = actor.new_parent_envelope() {
-                    Box::pin(async move {
-                        tracing::trace!(
-                            "Reporting {} complete to {} from {}.",
-                            final_count,
-                            envelope.sender,
-                            value
-                        );
-                        let _ = envelope
-                            .reply(StatusReport::Complete(final_count), None)
-                            .await;
-                    })
-                } else {
-                    Box::pin(async {})
-                }
-            });
-
-        actor.spawn().await
-    }
-}
-
-#[tokio::test]
-async fn test_context_wrapper() -> anyhow::Result<()> {
-    let mut actor = System::new_actor(PoolItem::default());
-
-    actor
-        .ctx
-        .on_stop(|actor| tracing::debug!("Processed {} PONGS", actor.state.receive_count))
-        .act_on::<StatusReport>(|actor, event| match event.message {
-            StatusReport::Complete(report) => actor.state.receive_count += report,
-        })
-        .act_on_async::<Pong>(|_actor, event| {
-            // TODO: The actor needs to have access to it's processor pool
-            // actor.state.;
-            let context = event.return_address.clone();
-
-            Box::pin(async move { if let Some(_context) = context {} })
-        });
-    actor.define_pool::<PoolItem>("pool", 10).await;
-    let context = actor.spawn().await;
-    //    context.spawn_pool::<PoolItem>("pool", 10).await?;
-
-    // TODO: tidy up async handlers removing Box::pin
-
-    let wrapper = ContextWrapper {
-        wrapped: Some(context),
-    };
-
-    let mut actor = System::new_actor(wrapper);
-
-    actor
-        .ctx
-        .act_on_async::<Ping>(|actor, _event| {
-            debug!("PING!");
-            let context = actor.state.wrapped.clone();
-            //           let mut tasks = FuturesOrdered::new();
-            //            let env = actor.new_envelope().unwrap();
-            if let Some(_context) = context {
-                for i in 0..75000 {
-                    let _index = {
-                        if i < 1000 {
-                            i
-                        } else {
-                            0
-                        }
-                    };
-                    //                  let task = env.reply::<DistributionStrategy>(index, "pool", Pong);
-                    //                  tasks.push_back(task);
-                }
-                //                    context.terminate().await.expect("nope");
-            }
-            Box::pin(async move {
-                //            while let Some(result) = tasks.next().await {
-                //                //tracing::debug!("Task completed with result: {:?}", result);
-                //            }
-            })
-        })
-        .on_before_stop_async(|actor| {
-            actor
-                .state
-                .wrapped
-                .as_ref()
-                .map(|supervisor| {
-                    tracing::trace!("Stopping"); // Consider if this should be conditional or moved
-                    let supervisor = supervisor.clone(); // Clone only if necessary
-                    Box::pin(async move {
-                        tracing::debug!("Stopping supervisor");
-                        let _ = supervisor.terminate().await;
-                    })
-                        as Pin<Box<dyn Future<Output = ()> + Send + Sync + 'static>>
-                })
-                .unwrap_or_else(|| {
-                    tracing::debug!("else happened");
-                    Box::pin(async {})
-                }) // Clean handling of None case
-        });
-
-    let context = actor.spawn().await;
-    context.emit(Ping).await?;
-    context.terminate().await;
-
-    Ok(())
-}
-
-#[quasar_message]
-pub struct Pong;
-
-#[quasar_message]
-pub struct Ping;
-
-#[quasar_message]
-pub enum FunnyJoke {
-    ChickenCrossesRoad,
-    Pun,
-}
-
-#[quasar_message]
-pub enum AudienceReaction {
-    Chuckle,
-    Groan,
-}
-
-#[quasar_message]
-pub enum Tally {
-    AddCount,
-}
+/*
+
+*
+*  * Copyright (c) 2024 Govcraft.
+*  *
+*  * Licensed under the Apache License, Version 2.0 (the "License");
+*  * you may not use this file except in compliance with the License.
+*  * You may obtain a copy of the License at
+*  *
+*  *     http://www.apache.org/licenses/LICENSE-2.0
+*  *
+*  * Unless required by applicable law or agreed to in writing, software
+*  * distributed under the License is distributed on an "AS IS" BASIS,
+*  * WITHOUT WARRANTIES OR CONDITIONS OF ANY KIND, either express or implied.
+*  * See the License for the specific language governing permissions and
+*  * limitations under the License.
+*
+*
+*/
+
+use core::pin::Pin;
+use futures::Future;
+use quasar::prelude::async_trait::async_trait;
+use quasar::prelude::*;
+use std::sync::Once;
+use tracing::{debug, Level};
+use tracing_subscriber::FmtSubscriber;
+
+#[derive(Default, Debug)]
+pub struct Comedian {
+    pub jokes_told: usize,
+    pub funny: usize,
+    pub bombers: usize,
+}
+
+#[tokio::test]
+async fn test_actor_mutation() -> anyhow::Result<()> {
+    // console_subscriber::init();
+    //se quasar_core::prelude::*;   let subscriber = FmtSubscriber::builder()
+    //      .with_max_level(Level::DEBUG)
+    //      .compact()
+    //      .with_line_number(true)
+    //      .without_time()
+    //      .finish();
+
+    //  tracing::subscriber::set_global_default(subscriber).expect("setting default subscriber failed");
+
+    let mut comedy_show = System::new_actor(Comedian::default());
+
+    comedy_show
+        .ctx
+        .act_on_async::<FunnyJoke>(|actor, record: &EventRecord<&FunnyJoke>| {
+            actor.state.jokes_told += 1;
+
+            if let Some(envelope) = actor.new_envelope() {
+                match record.message {
+                    FunnyJoke::ChickenCrossesRoad => Box::pin(async move {
+                        envelope
+                            .reply(AudienceReaction::Chuckle, None)
+                            .await
+                            .expect("TODO: panic message");
+                    }),
+                    FunnyJoke::Pun => Box::pin(async move {
+                        envelope
+                            .reply(AudienceReaction::Groan, None)
+                            .await
+                            .expect("TODO: panic message");
+                    }),
+                }
+            } else {
+                Box::pin(async {})
+            }
+        })
+        .act_on::<AudienceReaction>(|actor, event| match event.message {
+            AudienceReaction::Chuckle => actor.state.funny += 1,
+            AudienceReaction::Groan => actor.state.bombers += 1,
+        })
+        .on_stop(|actor| {
+            debug!(
+                "Jokes Told: {}\tFunny: {}\tBombers: {}",
+                actor.state.jokes_told, actor.state.funny, actor.state.bombers
+            );
+        });
+
+    let comedian = comedy_show.spawn().await;
+
+    // let mut comedian = Actor::spawn(joke_counter).await;
+    comedian.emit(FunnyJoke::ChickenCrossesRoad).await?;
+    comedian.emit(FunnyJoke::Pun).await?;
+    comedian.terminate().await;
+    Ok(())
+}
+
+#[derive(Default, Debug)]
+pub struct Counter {
+    pub count: usize,
+}
+
+#[derive(Default, Debug)]
+pub struct Messenger {
+    pub sender: Option<OutboundEnvelope>,
+}
+
+#[tokio::test]
+async fn test_lifecycle_handlers() -> anyhow::Result<()> {
+    let counter = Counter { count: 0 };
+
+    let mut count = System::new_actor(counter);
+    count
+        .ctx
+        .act_on::<Tally>(|actor, _event| {
+            actor.state.count += 1;
+        })
+        .on_stop(|actor| {
+            assert_eq!(4, actor.state.count);
+            debug_assert!(false);
+        });
+    let count = count.spawn().await;
+
+    let actor = Messenger {
+        sender: Some(count.return_address()),
+    };
+    let mut actor = System::new_actor(actor);
+    actor
+        .ctx
+        .on_before_wake(|actor| {
+            if let Some(envelope) = actor.state.sender.clone() {
+                tokio::spawn(async move { envelope.reply(Tally::AddCount, None).await });
+            }
+        })
+        .on_wake(|actor| {
+            if let Some(envelope) = actor.state.sender.clone() {
+                tokio::spawn(async move { envelope.reply(Tally::AddCount, None).await });
+            }
+        })
+        .on_stop(|actor| {
+            if let Some(envelope) = actor.state.sender.clone() {
+                tokio::spawn(async move { envelope.reply(Tally::AddCount, None).await });
+            }
+        });
+
+    let actor = actor.spawn().await;
+
+    actor.terminate().await;
+    count.terminate().await;
+    //    tokio::time::sleep(Duration::from_millis(50)).await;
+    Ok(())
+}
+
+#[quasar_message]
+pub enum StatusReport {
+    Complete(usize),
+}
+
+static INIT: Once = Once::new();
+
+pub(crate) fn init_tracing() {
+    INIT.call_once(|| {
+        let subscriber = FmtSubscriber::builder()
+            .with_max_level(Level::DEBUG)
+            .compact()
+            .with_line_number(true)
+            .without_time()
+            .finish();
+        tracing::subscriber::set_global_default(subscriber)
+            .expect("setting default subscriber failed");
+    });
+}
+
+#[tokio::test]
+async fn test_actor_pool_random() -> anyhow::Result<()> {
+    init_tracing();
+    let mut actor = System::new_actor(PoolItem::default());
+    actor
+        .ctx
+        .act_on::<Pong>(|_actor, _event| {
+            tracing::error!("PONG");
+        })
+        .act_on::<StatusReport>(|actor, event| match event.message {
+            StatusReport::Complete(total) => {
+                tracing::debug!("reported {}", total);
+                actor.state.receive_count += total;
+            }
+        })
+        .on_before_stop(|actor| {
+            tracing::warn!("Processed {} PONGs", actor.state.receive_count);
+        });
+    let builder = PoolBuilder::default().add_pool::<PoolItem>("pool", 5, LBStrategy::Random);
+    let context = actor.spawn_with_pools(builder).await;
+
+    for _ in 0..22 {
+        tracing::trace!("Emitting PING");
+        context.emit_pool("pool", Ping).await;
+    }
+    tracing::trace!("Terminating main actor");
+    context.terminate().await;
+
+    Ok(())
+}
+
+#[tokio::test]
+async fn test_actor_pool_round_robin() -> anyhow::Result<()> {
+    init_tracing();
+    let mut actor = System::new_actor(PoolItem::default());
+    actor
+        .ctx
+        .act_on::<Pong>(|_actor, _event| {
+            tracing::error!("PONG");
+        })
+        .act_on::<StatusReport>(|actor, event| match event.message {
+            StatusReport::Complete(total) => {
+                tracing::debug!("reported {}", total);
+                actor.state.receive_count += total;
+            }
+        })
+        .on_before_stop(|actor| {
+            tracing::warn!("Processed {} PONGs", actor.state.receive_count);
+        });
+    let builder = PoolBuilder::default().add_pool::<PoolItem>("pool", 5, LBStrategy::RoundRobin);
+    let context = actor.spawn_with_pools(builder).await;
+
+    for _ in 0..22 {
+        tracing::trace!("Emitting PING");
+        context.emit_pool("pool", Ping).await;
+    }
+    tracing::trace!("Terminating main actor");
+    context.terminate().await;
+
+    Ok(())
+}
+
+#[derive(Default, Debug)]
+pub struct ContextWrapper {
+    pub wrapped: Option<Context>,
+}
+#[derive(Default, Debug)]
+pub struct PoolItem {
+    receive_count: usize,
+}
+
+#[async_trait]
+impl ConfigurableActor for PoolItem {
+    async fn init(&self, name: String, parent: &Context) -> Context {
+        let mut actor = parent.new_actor::<PoolItem>(&name);
+        //tracing::info!("{} PONG!", &actor.key.value.clone());
+        actor
+            .ctx
+            .act_on::<Ping>(|actor, _event| {
+                tracing::debug!("{} PONG!", &actor.key.value);
+                actor.state.receive_count += 1;
+            })
+            .on_before_stop_async(|actor| {
+                let final_count = actor.state.receive_count;
+                let value = actor.key.value.clone();
+
+                if let Some(envelope) = actor.new_parent_envelope() {
+                    Box::pin(async move {
+                        tracing::trace!(
+                            "Reporting {} complete to {} from {}.",
+                            final_count,
+                            envelope.sender,
+                            value
+                        );
+                        let _ = envelope
+                            .reply(StatusReport::Complete(final_count), None)
+                            .await;
+                    })
+                } else {
+                    Box::pin(async {})
+                }
+            });
+
+        actor.spawn().await
+    }
+}
+
+#[tokio::test]
+async fn test_context_wrapper() -> anyhow::Result<()> {
+    let mut actor = System::new_actor(PoolItem::default());
+
+    actor
+        .ctx
+        .on_stop(|actor| tracing::debug!("Processed {} PONGS", actor.state.receive_count))
+        .act_on::<StatusReport>(|actor, event| match event.message {
+            StatusReport::Complete(report) => actor.state.receive_count += report,
+        })
+        .act_on_async::<Pong>(|_actor, event| {
+            // TODO: The actor needs to have access to it's processor pool
+            // actor.state.;
+            let context = event.return_address.clone();
+
+            Box::pin(async move { if let Some(_context) = context {} })
+        });
+    actor.define_pool::<PoolItem>("pool", 10).await;
+    let context = actor.spawn().await;
+    //    context.spawn_pool::<PoolItem>("pool", 10).await?;
+
+    // TODO: tidy up async handlers removing Box::pin
+
+    let wrapper = ContextWrapper {
+        wrapped: Some(context),
+    };
+
+    let mut actor = System::new_actor(wrapper);
+
+    actor
+        .ctx
+        .act_on_async::<Ping>(|actor, _event| {
+            debug!("PING!");
+            let context = actor.state.wrapped.clone();
+            //           let mut tasks = FuturesOrdered::new();
+            //            let env = actor.new_envelope().unwrap();
+            if let Some(_context) = context {
+                for i in 0..75000 {
+                    let _index = {
+                        if i < 1000 {
+                            i
+                        } else {
+                            0
+                        }
+                    };
+                    //                  let task = env.reply::<DistributionStrategy>(index, "pool", Pong);
+                    //                  tasks.push_back(task);
+                }
+                //                    context.terminate().await.expect("nope");
+            }
+            Box::pin(async move {
+                //            while let Some(result) = tasks.next().await {
+                //                //tracing::debug!("Task completed with result: {:?}", result);
+                //            }
+            })
+        })
+        .on_before_stop_async(|actor| {
+            actor
+                .state
+                .wrapped
+                .as_ref()
+                .map(|supervisor| {
+                    tracing::trace!("Stopping"); // Consider if this should be conditional or moved
+                    let supervisor = supervisor.clone(); // Clone only if necessary
+                    Box::pin(async move {
+                        tracing::debug!("Stopping supervisor");
+                        let _ = supervisor.terminate().await;
+                    })
+                        as Pin<Box<dyn Future<Output = ()> + Send + Sync + 'static>>
+                })
+                .unwrap_or_else(|| {
+                    tracing::debug!("else happened");
+                    Box::pin(async {})
+                }) // Clean handling of None case
+        });
+
+    let context = actor.spawn().await;
+    context.emit(Ping).await?;
+    context.terminate().await;
+
+    Ok(())
+}
+
+#[quasar_message]
+pub struct Pong;
+
+#[quasar_message]
+pub struct Ping;
+
+#[quasar_message]
+pub enum FunnyJoke {
+    ChickenCrossesRoad,
+    Pun,
+}
+
+#[quasar_message]
+pub enum AudienceReaction {
+    Chuckle,
+    Groan,
+}
+
+#[quasar_message]
+pub enum Tally {
+    AddCount,
+}