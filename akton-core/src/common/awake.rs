/*
 *
 *  *
 *  * Copyright (c) 2024 Govcraft.
 *  *
 *  *  Licensed under the Business Source License, Version 1.1 (the "License");
 *  *  you may not use this file except in compliance with the License.
 *  *  You may obtain a copy of the License at
 *  *
 *  *      https://github.com/GovCraft/akton-framework/tree/main/LICENSES
 *  *
 *  *  Change Date: Three years from the release date of this version of the Licensed Work.
 *  *  Change License: Apache License, Version 2.0
 *  *
 *  *  Usage Limitations:
 *  *    - You may use the Licensed Work for non-production purposes only, such as internal testing, development, and experimentation.
 *  *    - You may not use the Licensed Work for any production or commercial purpose, including, but not limited to, the provision of any service to third parties, without a commercial use license from the Licensor, except as stated in the Exemptions section of the License.
<<<<<<< HEAD
 *  *
 *  *  Exemptions:
 *  *    - Open Source Projects licensed under an OSI-approved open source license.
 *  *    - Non-Profit Organizations using the Licensed Work for non-commercial purposes.
 *  *    - Small For-Profit Companies with annual gross revenues not exceeding $2,000,000 USD.
 *  *
=======
 *  *
 *  *  Exemptions:
 *  *    - Open Source Projects licensed under an OSI-approved open source license.
 *  *    - Non-Profit Organizations using the Licensed Work for non-commercial purposes.
 *  *    - Small For-Profit Companies with annual gross revenues not exceeding $2,000,000 USD.
 *  *
>>>>>>> b5cb13f1
 *  *  Unless required by applicable law or agreed to in writing, software
 *  *  distributed under the License is distributed on an "AS IS" BASIS,
 *  *  WITHOUT WARRANTIES OR CONDITIONS OF ANY KIND, either express or implied.
 *  *  See the License for the specific language governing permissions and
 *  *  limitations under the License.
 *  *
 *
 *
 */

use std::fmt::Debug;

use crate::common::*;
use crate::common::{Idle, LifecycleReactor};
use std::fmt;
use std::fmt::Formatter;
use tracing::{instrument, warn};

/// Represents the lifecycle state of an actor when it is awake.
///
/// # Type Parameters
/// - `State`: The type representing the state of the actor.
pub struct Awake<State: Clone + Default + Send + Debug + 'static> {
    /// Reactor called when the actor wakes up.
    pub(crate) on_wake: Box<LifecycleReactor<Awake<State>, State>>,
    /// Reactor called just before the actor stops.
    pub(crate) on_before_stop: Box<LifecycleReactor<Awake<State>, State>>,
    /// Asynchronous reactor called just before the actor stops.
    pub(crate) on_before_stop_async: Option<LifecycleReactorAsync<State>>,
    /// Reactor called when the actor stops.
    pub(crate) on_stop: Box<LifecycleReactor<Awake<State>, State>>,
}

/// Custom implementation of the `Debug` trait for the `Awake` struct.
///
/// This implementation provides a formatted output for the `Awake` struct.
impl<State: Clone + Default + Send + Debug + 'static> Debug for Awake<State> {
    /// Formats the `Awake` struct using the given formatter.
    ///
    /// # Parameters
    /// - `f`: The formatter used for writing formatted output.
    ///
    /// # Returns
    /// A result indicating whether the formatting was successful.
    fn fmt(&self, f: &mut Formatter<'_>) -> fmt::Result {
        f.debug_struct("Awake")
            .finish()
    }
}

/// Conversion from `Actor<Idle<State>, State>` to `Actor<Awake<State>, State>`.
///
/// This implementation provides a way to transition an actor from the idle state to the awake state.
///
/// # Type Parameters
/// - `State`: The type representing the state of the actor.
impl<State: Clone + Default + Send + Debug + 'static> From<Actor<Idle<State>, State>>
for Actor<Awake<State>, State>
{
    /// Converts an `Actor` from the idle state to the awake state.
    ///
    /// # Parameters
    /// - `value`: The `Actor` instance in the idle state.
    ///
    /// # Returns
    /// A new `Actor` instance in the awake state.
    #[instrument("from idle to awake", skip(value))]
    fn from(value: Actor<Idle<State>, State>) -> Actor<Awake<State>, State>
        where
            State: Send + 'static,
    {
        // Extract lifecycle reactors and other properties from the idle actor
        let on_wake = value.setup.on_wake;
        let on_stop = value.setup.on_stop;
        let on_before_stop = value.setup.on_before_stop;
        let on_before_stop_async = value.setup.on_before_stop_async;
        let halt_signal = value.halt_signal;
        let parent_return_envelope = value.parent_return_envelope;
        let key = value.key;
        let task_tracker = value.task_tracker;

        // Trace the process and check if the mailbox is closed before conversion
        tracing::trace!("Checking if mailbox is closed before conversion");
        debug_assert!(
            !value.mailbox.is_closed(),
            "Actor mailbox is closed before conversion in From<Actor<Idle<State>, State>>"
        );

        let mailbox = value.mailbox;
        let context = value.context;
        let state = value.state;

        // Trace the conversion process
        tracing::trace!(
            "Converting Actor from Idle to Awake with key: {}",
            key.value
        );
        tracing::trace!("Checking if mailbox is closed before conversion");
        debug_assert!(
            !mailbox.is_closed(),
            "Actor mailbox is closed in From<Actor<Idle<State>, State>>"
        );
        debug_assert!(
            context
                .supervisor_outbox
                .as_ref()
                .map_or(true, |outbox| !outbox.is_closed()),
            "Supervisor outbox is closed in From<Actor<Idle<State>, State>>"
        );

        tracing::trace!("Mailbox is not closed, proceeding with conversion");

        // Create and return the new actor in the awake state
        Actor {
            setup: Awake {
                on_wake,
                on_before_stop,
                on_before_stop_async,
                on_stop,
            },
            context,
            parent_return_envelope,
            halt_signal,
            key,
            state,
            task_tracker,
            mailbox,
        }
    }
}

<|MERGE_RESOLUTION|>--- conflicted
+++ resolved
@@ -1,163 +1,154 @@
-/*
- *
- *  *
- *  * Copyright (c) 2024 Govcraft.
- *  *
- *  *  Licensed under the Business Source License, Version 1.1 (the "License");
- *  *  you may not use this file except in compliance with the License.
- *  *  You may obtain a copy of the License at
- *  *
- *  *      https://github.com/GovCraft/akton-framework/tree/main/LICENSES
- *  *
- *  *  Change Date: Three years from the release date of this version of the Licensed Work.
- *  *  Change License: Apache License, Version 2.0
- *  *
- *  *  Usage Limitations:
- *  *    - You may use the Licensed Work for non-production purposes only, such as internal testing, development, and experimentation.
- *  *    - You may not use the Licensed Work for any production or commercial purpose, including, but not limited to, the provision of any service to third parties, without a commercial use license from the Licensor, except as stated in the Exemptions section of the License.
-<<<<<<< HEAD
- *  *
- *  *  Exemptions:
- *  *    - Open Source Projects licensed under an OSI-approved open source license.
- *  *    - Non-Profit Organizations using the Licensed Work for non-commercial purposes.
- *  *    - Small For-Profit Companies with annual gross revenues not exceeding $2,000,000 USD.
- *  *
-=======
- *  *
- *  *  Exemptions:
- *  *    - Open Source Projects licensed under an OSI-approved open source license.
- *  *    - Non-Profit Organizations using the Licensed Work for non-commercial purposes.
- *  *    - Small For-Profit Companies with annual gross revenues not exceeding $2,000,000 USD.
- *  *
->>>>>>> b5cb13f1
- *  *  Unless required by applicable law or agreed to in writing, software
- *  *  distributed under the License is distributed on an "AS IS" BASIS,
- *  *  WITHOUT WARRANTIES OR CONDITIONS OF ANY KIND, either express or implied.
- *  *  See the License for the specific language governing permissions and
- *  *  limitations under the License.
- *  *
- *
- *
- */
-
-use std::fmt::Debug;
-
-use crate::common::*;
-use crate::common::{Idle, LifecycleReactor};
-use std::fmt;
-use std::fmt::Formatter;
-use tracing::{instrument, warn};
-
-/// Represents the lifecycle state of an actor when it is awake.
-///
-/// # Type Parameters
-/// - `State`: The type representing the state of the actor.
-pub struct Awake<State: Clone + Default + Send + Debug + 'static> {
-    /// Reactor called when the actor wakes up.
-    pub(crate) on_wake: Box<LifecycleReactor<Awake<State>, State>>,
-    /// Reactor called just before the actor stops.
-    pub(crate) on_before_stop: Box<LifecycleReactor<Awake<State>, State>>,
-    /// Asynchronous reactor called just before the actor stops.
-    pub(crate) on_before_stop_async: Option<LifecycleReactorAsync<State>>,
-    /// Reactor called when the actor stops.
-    pub(crate) on_stop: Box<LifecycleReactor<Awake<State>, State>>,
-}
-
-/// Custom implementation of the `Debug` trait for the `Awake` struct.
-///
-/// This implementation provides a formatted output for the `Awake` struct.
-impl<State: Clone + Default + Send + Debug + 'static> Debug for Awake<State> {
-    /// Formats the `Awake` struct using the given formatter.
-    ///
-    /// # Parameters
-    /// - `f`: The formatter used for writing formatted output.
-    ///
-    /// # Returns
-    /// A result indicating whether the formatting was successful.
-    fn fmt(&self, f: &mut Formatter<'_>) -> fmt::Result {
-        f.debug_struct("Awake")
-            .finish()
-    }
-}
-
-/// Conversion from `Actor<Idle<State>, State>` to `Actor<Awake<State>, State>`.
-///
-/// This implementation provides a way to transition an actor from the idle state to the awake state.
-///
-/// # Type Parameters
-/// - `State`: The type representing the state of the actor.
-impl<State: Clone + Default + Send + Debug + 'static> From<Actor<Idle<State>, State>>
-for Actor<Awake<State>, State>
-{
-    /// Converts an `Actor` from the idle state to the awake state.
-    ///
-    /// # Parameters
-    /// - `value`: The `Actor` instance in the idle state.
-    ///
-    /// # Returns
-    /// A new `Actor` instance in the awake state.
-    #[instrument("from idle to awake", skip(value))]
-    fn from(value: Actor<Idle<State>, State>) -> Actor<Awake<State>, State>
-        where
-            State: Send + 'static,
-    {
-        // Extract lifecycle reactors and other properties from the idle actor
-        let on_wake = value.setup.on_wake;
-        let on_stop = value.setup.on_stop;
-        let on_before_stop = value.setup.on_before_stop;
-        let on_before_stop_async = value.setup.on_before_stop_async;
-        let halt_signal = value.halt_signal;
-        let parent_return_envelope = value.parent_return_envelope;
-        let key = value.key;
-        let task_tracker = value.task_tracker;
-
-        // Trace the process and check if the mailbox is closed before conversion
-        tracing::trace!("Checking if mailbox is closed before conversion");
-        debug_assert!(
-            !value.mailbox.is_closed(),
-            "Actor mailbox is closed before conversion in From<Actor<Idle<State>, State>>"
-        );
-
-        let mailbox = value.mailbox;
-        let context = value.context;
-        let state = value.state;
-
-        // Trace the conversion process
-        tracing::trace!(
-            "Converting Actor from Idle to Awake with key: {}",
-            key.value
-        );
-        tracing::trace!("Checking if mailbox is closed before conversion");
-        debug_assert!(
-            !mailbox.is_closed(),
-            "Actor mailbox is closed in From<Actor<Idle<State>, State>>"
-        );
-        debug_assert!(
-            context
-                .supervisor_outbox
-                .as_ref()
-                .map_or(true, |outbox| !outbox.is_closed()),
-            "Supervisor outbox is closed in From<Actor<Idle<State>, State>>"
-        );
-
-        tracing::trace!("Mailbox is not closed, proceeding with conversion");
-
-        // Create and return the new actor in the awake state
-        Actor {
-            setup: Awake {
-                on_wake,
-                on_before_stop,
-                on_before_stop_async,
-                on_stop,
-            },
-            context,
-            parent_return_envelope,
-            halt_signal,
-            key,
-            state,
-            task_tracker,
-            mailbox,
-        }
-    }
-}
-
+/*
+ *
+ *  *
+ *  * Copyright (c) 2024 Govcraft.
+ *  *
+ *  *  Licensed under the Business Source License, Version 1.1 (the "License");
+ *  *  you may not use this file except in compliance with the License.
+ *  *  You may obtain a copy of the License at
+ *  *
+ *  *      https://github.com/GovCraft/akton-framework/tree/main/LICENSES
+ *  *
+ *  *  Change Date: Three years from the release date of this version of the Licensed Work.
+ *  *  Change License: Apache License, Version 2.0
+ *  *
+ *  *  Usage Limitations:
+ *  *    - You may use the Licensed Work for non-production purposes only, such as internal testing, development, and experimentation.
+ *  *    - You may not use the Licensed Work for any production or commercial purpose, including, but not limited to, the provision of any service to third parties, without a commercial use license from the Licensor, except as stated in the Exemptions section of the License.
+ *  *
+ *  *  Exemptions:
+ *  *    - Open Source Projects licensed under an OSI-approved open source license.
+ *  *    - Non-Profit Organizations using the Licensed Work for non-commercial purposes.
+ *  *    - Small For-Profit Companies with annual gross revenues not exceeding $2,000,000 USD.
+ *  *
+ *  *  Unless required by applicable law or agreed to in writing, software
+ *  *  distributed under the License is distributed on an "AS IS" BASIS,
+ *  *  WITHOUT WARRANTIES OR CONDITIONS OF ANY KIND, either express or implied.
+ *  *  See the License for the specific language governing permissions and
+ *  *  limitations under the License.
+ *  *
+ *
+ *
+ */
+
+use std::fmt::Debug;
+
+use crate::common::*;
+use crate::common::{Idle, LifecycleReactor};
+use std::fmt;
+use std::fmt::Formatter;
+use tracing::{instrument, warn};
+
+/// Represents the lifecycle state of an actor when it is awake.
+///
+/// # Type Parameters
+/// - `State`: The type representing the state of the actor.
+pub struct Awake<State: Clone + Default + Send + Debug + 'static> {
+    /// Reactor called when the actor wakes up.
+    pub(crate) on_wake: Box<LifecycleReactor<Awake<State>, State>>,
+    /// Reactor called just before the actor stops.
+    pub(crate) on_before_stop: Box<LifecycleReactor<Awake<State>, State>>,
+    /// Asynchronous reactor called just before the actor stops.
+    pub(crate) on_before_stop_async: Option<LifecycleReactorAsync<State>>,
+    /// Reactor called when the actor stops.
+    pub(crate) on_stop: Box<LifecycleReactor<Awake<State>, State>>,
+}
+
+/// Custom implementation of the `Debug` trait for the `Awake` struct.
+///
+/// This implementation provides a formatted output for the `Awake` struct.
+impl<State: Clone + Default + Send + Debug + 'static> Debug for Awake<State> {
+    /// Formats the `Awake` struct using the given formatter.
+    ///
+    /// # Parameters
+    /// - `f`: The formatter used for writing formatted output.
+    ///
+    /// # Returns
+    /// A result indicating whether the formatting was successful.
+    fn fmt(&self, f: &mut Formatter<'_>) -> fmt::Result {
+        f.debug_struct("Awake")
+            .finish()
+    }
+}
+
+/// Conversion from `Actor<Idle<State>, State>` to `Actor<Awake<State>, State>`.
+///
+/// This implementation provides a way to transition an actor from the idle state to the awake state.
+///
+/// # Type Parameters
+/// - `State`: The type representing the state of the actor.
+impl<State: Clone + Default + Send + Debug + 'static> From<Actor<Idle<State>, State>>
+for Actor<Awake<State>, State>
+{
+    /// Converts an `Actor` from the idle state to the awake state.
+    ///
+    /// # Parameters
+    /// - `value`: The `Actor` instance in the idle state.
+    ///
+    /// # Returns
+    /// A new `Actor` instance in the awake state.
+    #[instrument("from idle to awake", skip(value))]
+    fn from(value: Actor<Idle<State>, State>) -> Actor<Awake<State>, State>
+        where
+            State: Send + 'static,
+    {
+        // Extract lifecycle reactors and other properties from the idle actor
+        let on_wake = value.setup.on_wake;
+        let on_stop = value.setup.on_stop;
+        let on_before_stop = value.setup.on_before_stop;
+        let on_before_stop_async = value.setup.on_before_stop_async;
+        let halt_signal = value.halt_signal;
+        let parent_return_envelope = value.parent_return_envelope;
+        let key = value.key;
+        let task_tracker = value.task_tracker;
+
+        // Trace the process and check if the mailbox is closed before conversion
+        tracing::trace!("Checking if mailbox is closed before conversion");
+        debug_assert!(
+            !value.mailbox.is_closed(),
+            "Actor mailbox is closed before conversion in From<Actor<Idle<State>, State>>"
+        );
+
+        let mailbox = value.mailbox;
+        let context = value.context;
+        let state = value.state;
+
+        // Trace the conversion process
+        tracing::trace!(
+            "Converting Actor from Idle to Awake with key: {}",
+            key.value
+        );
+        tracing::trace!("Checking if mailbox is closed before conversion");
+        debug_assert!(
+            !mailbox.is_closed(),
+            "Actor mailbox is closed in From<Actor<Idle<State>, State>>"
+        );
+        debug_assert!(
+            context
+                .supervisor_outbox
+                .as_ref()
+                .map_or(true, |outbox| !outbox.is_closed()),
+            "Supervisor outbox is closed in From<Actor<Idle<State>, State>>"
+        );
+
+        tracing::trace!("Mailbox is not closed, proceeding with conversion");
+
+        // Create and return the new actor in the awake state
+        Actor {
+            setup: Awake {
+                on_wake,
+                on_before_stop,
+                on_before_stop_async,
+                on_stop,
+            },
+            context,
+            parent_return_envelope,
+            halt_signal,
+            key,
+            state,
+            task_tracker,
+            mailbox,
+        }
+    }
+}
+