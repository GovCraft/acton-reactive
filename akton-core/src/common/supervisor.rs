/*
 *
 *  *
 *  * Copyright (c) 2024 Govcraft.
 *  *
 *  *  Licensed under the Business Source License, Version 1.1 (the "License");
 *  *  you may not use this file except in compliance with the License.
 *  *  You may obtain a copy of the License at
 *  *
 *  *      https://github.com/GovCraft/akton-framework/tree/main/LICENSES
 *  *
 *  *  Change Date: Three years from the release date of this version of the Licensed Work.
 *  *  Change License: Apache License, Version 2.0
<<<<<<< HEAD
 *  *
 *  *  Usage Limitations:
 *  *    - You may use the Licensed Work for non-production purposes only, such as internal testing, development, and experimentation.
 *  *    - You may not use the Licensed Work for any production or commercial purpose, including, but not limited to, the provision of any service to third parties, without a commercial use license from the Licensor, except as stated in the Exemptions section of the License.
 *  *
 *  *  Exemptions:
 *  *    - Open Source Projects licensed under an OSI-approved open source license.
 *  *    - Non-Profit Organizations using the Licensed Work for non-commercial purposes.
 *  *    - Small For-Profit Companies with annual gross revenues not exceeding $2,000,000 USD.
 *  *
=======
 *  *
 *  *  Usage Limitations:
 *  *    - You may use the Licensed Work for non-production purposes only, such as internal testing, development, and experimentation.
 *  *    - You may not use the Licensed Work for any production or commercial purpose, including, but not limited to, the provision of any service to third parties, without a commercial use license from the Licensor, except as stated in the Exemptions section of the License.
 *  *
 *  *  Exemptions:
 *  *    - Open Source Projects licensed under an OSI-approved open source license.
 *  *    - Non-Profit Organizations using the Licensed Work for non-commercial purposes.
 *  *    - Small For-Profit Companies with annual gross revenues not exceeding $2,000,000 USD.
 *  *
>>>>>>> b5cb13f1
 *  *  Unless required by applicable law or agreed to in writing, software
 *  *  distributed under the License is distributed on an "AS IS" BASIS,
 *  *  WITHOUT WARRANTIES OR CONDITIONS OF ANY KIND, either express or implied.
 *  *  See the License for the specific language governing permissions and
 *  *  limitations under the License.
 *  *
 *
 *
 */

use crate::common::StopSignal;
use crate::common::*;
use crate::prelude::{ActorContext, SupervisorContext};
use dashmap::DashMap;
use akton_arn::Arn;

use std::fmt::Debug;
use std::sync::atomic::Ordering;
use std::time::Duration;
use tokio::sync::mpsc::{Receiver, Sender};
use tokio_util::task::TaskTracker;
use tracing::instrument;

/// Represents a supervisor in the actor system, responsible for managing subordinates and handling messages.
pub(crate) struct Supervisor {
    /// The unique identifier (ARN) for the supervisor.
    pub(crate) key: Arn,
    /// The signal used to halt the supervisor.
    pub(crate) halt_signal: StopSignal,
    /// A map of subordinates managed by the supervisor.
    pub(crate) subordinates: DashMap<String, PoolItem>,
    /// The task tracker for managing the supervisor's tasks.
    pub(crate) task_tracker: TaskTracker,
    /// The outbound channel for sending messages.
    pub(crate) outbox: Sender<Envelope>,
    /// The mailbox for receiving messages.
    pub(crate) mailbox: Receiver<Envelope>,
}

/// Custom implementation of the `Debug` trait for the `Supervisor` struct.
///
/// This implementation provides a formatted output for the `Supervisor` struct.
impl Debug for Supervisor {
    /// Formats the `Supervisor` struct using the given formatter.
    ///
    /// # Parameters
    /// - `f`: The formatter used for writing formatted output.
    ///
    /// # Returns
    /// A result indicating whether the formatting was successful.
    fn fmt(&self, f: &mut std::fmt::Formatter<'_>) -> std::fmt::Result {
        write!(f, "{}", self.key.value)
    }
}

impl Supervisor {
    /// Wakes the supervisor and processes incoming messages.
    ///
    /// # Returns
    /// An `anyhow::Result` indicating success or failure.
    #[instrument(skip(self))]
    pub(crate) async fn wake_supervisor(&mut self) -> anyhow::Result<()> {
        loop {
            if let Ok(envelope) = self.mailbox.try_recv() {
                if let Some(ref pool_id) = envelope.pool_id {
                    tracing::trace!("{:?}", self.subordinates);
                    if let Some(mut pool_def) = self.subordinates.get_mut(pool_id) {
                        // First, clone or copy the data needed for the immutable borrow.
                        // NOTE: Cloning the whole pool may be expensive, so consider alternatives if performance is a concern.
                        let pool_clone = pool_def.pool.clone();

                        // Now perform the selection outside the mutable borrowed variable's scope.
                        if let Some(index) = pool_def.strategy.select_item(&pool_clone) {
                            // Access the original data using the index now that we're outside the conflicting borrow.
                            let context = &pool_def.pool[index];
                            context.emit_envelope(envelope).await?;
                        }
                    }
                } else if let Some(concrete_msg) =
                    envelope.message.as_any().downcast_ref::<SystemSignal>()
                {
                    match concrete_msg {
                        SystemSignal::Wake => {}
                        SystemSignal::Recreate => {}
                        SystemSignal::Suspend => {}
                        SystemSignal::Resume => {}
                        SystemSignal::Terminate => {
                            self.terminate().await?;
                        }
                        SystemSignal::Supervise => {}
                        SystemSignal::Watch => {}
                        SystemSignal::Unwatch => {}
                        SystemSignal::Failed => {}
                    }
                }
            }
            // Check stop condition.
            let should_stop =
                { self.halt_signal.load(Ordering::SeqCst) && self.mailbox.is_empty() };

            if should_stop {
                break;
            } else {
                tokio::time::sleep(Duration::from_nanos(1)).await;
            }
        }
        Ok(())
    }

    /// Terminates the supervisor and its subordinates.
    ///
    /// # Returns
    /// An `anyhow::Result` indicating success or failure.
    #[instrument(skip(self))]
    pub(crate) async fn terminate(&self) -> anyhow::Result<()> {
        let subordinates = &self.subordinates;
        tracing::trace!("subordinate count: {}", subordinates.len());
        let halt_signal = self.halt_signal.load(Ordering::SeqCst);
        if !halt_signal {
            for item in subordinates {
                for context in &item.value().pool {
                    let envelope = &context.return_address();
                    tracing::trace!("Terminating done {:?}", &context);
                    envelope.reply(SystemSignal::Terminate, None)?;
                    context.terminate_actor().await?;
                }
            }
            self.halt_signal.store(true, Ordering::SeqCst);
        }
        Ok(())
    }
}
<|MERGE_RESOLUTION|>--- conflicted
+++ resolved
@@ -1,168 +1,155 @@
-/*
- *
- *  *
- *  * Copyright (c) 2024 Govcraft.
- *  *
- *  *  Licensed under the Business Source License, Version 1.1 (the "License");
- *  *  you may not use this file except in compliance with the License.
- *  *  You may obtain a copy of the License at
- *  *
- *  *      https://github.com/GovCraft/akton-framework/tree/main/LICENSES
- *  *
- *  *  Change Date: Three years from the release date of this version of the Licensed Work.
- *  *  Change License: Apache License, Version 2.0
-<<<<<<< HEAD
- *  *
- *  *  Usage Limitations:
- *  *    - You may use the Licensed Work for non-production purposes only, such as internal testing, development, and experimentation.
- *  *    - You may not use the Licensed Work for any production or commercial purpose, including, but not limited to, the provision of any service to third parties, without a commercial use license from the Licensor, except as stated in the Exemptions section of the License.
- *  *
- *  *  Exemptions:
- *  *    - Open Source Projects licensed under an OSI-approved open source license.
- *  *    - Non-Profit Organizations using the Licensed Work for non-commercial purposes.
- *  *    - Small For-Profit Companies with annual gross revenues not exceeding $2,000,000 USD.
- *  *
-=======
- *  *
- *  *  Usage Limitations:
- *  *    - You may use the Licensed Work for non-production purposes only, such as internal testing, development, and experimentation.
- *  *    - You may not use the Licensed Work for any production or commercial purpose, including, but not limited to, the provision of any service to third parties, without a commercial use license from the Licensor, except as stated in the Exemptions section of the License.
- *  *
- *  *  Exemptions:
- *  *    - Open Source Projects licensed under an OSI-approved open source license.
- *  *    - Non-Profit Organizations using the Licensed Work for non-commercial purposes.
- *  *    - Small For-Profit Companies with annual gross revenues not exceeding $2,000,000 USD.
- *  *
->>>>>>> b5cb13f1
- *  *  Unless required by applicable law or agreed to in writing, software
- *  *  distributed under the License is distributed on an "AS IS" BASIS,
- *  *  WITHOUT WARRANTIES OR CONDITIONS OF ANY KIND, either express or implied.
- *  *  See the License for the specific language governing permissions and
- *  *  limitations under the License.
- *  *
- *
- *
- */
-
-use crate::common::StopSignal;
-use crate::common::*;
-use crate::prelude::{ActorContext, SupervisorContext};
-use dashmap::DashMap;
-use akton_arn::Arn;
-
-use std::fmt::Debug;
-use std::sync::atomic::Ordering;
-use std::time::Duration;
-use tokio::sync::mpsc::{Receiver, Sender};
-use tokio_util::task::TaskTracker;
-use tracing::instrument;
-
-/// Represents a supervisor in the actor system, responsible for managing subordinates and handling messages.
-pub(crate) struct Supervisor {
-    /// The unique identifier (ARN) for the supervisor.
-    pub(crate) key: Arn,
-    /// The signal used to halt the supervisor.
-    pub(crate) halt_signal: StopSignal,
-    /// A map of subordinates managed by the supervisor.
-    pub(crate) subordinates: DashMap<String, PoolItem>,
-    /// The task tracker for managing the supervisor's tasks.
-    pub(crate) task_tracker: TaskTracker,
-    /// The outbound channel for sending messages.
-    pub(crate) outbox: Sender<Envelope>,
-    /// The mailbox for receiving messages.
-    pub(crate) mailbox: Receiver<Envelope>,
-}
-
-/// Custom implementation of the `Debug` trait for the `Supervisor` struct.
-///
-/// This implementation provides a formatted output for the `Supervisor` struct.
-impl Debug for Supervisor {
-    /// Formats the `Supervisor` struct using the given formatter.
-    ///
-    /// # Parameters
-    /// - `f`: The formatter used for writing formatted output.
-    ///
-    /// # Returns
-    /// A result indicating whether the formatting was successful.
-    fn fmt(&self, f: &mut std::fmt::Formatter<'_>) -> std::fmt::Result {
-        write!(f, "{}", self.key.value)
-    }
-}
-
-impl Supervisor {
-    /// Wakes the supervisor and processes incoming messages.
-    ///
-    /// # Returns
-    /// An `anyhow::Result` indicating success or failure.
-    #[instrument(skip(self))]
-    pub(crate) async fn wake_supervisor(&mut self) -> anyhow::Result<()> {
-        loop {
-            if let Ok(envelope) = self.mailbox.try_recv() {
-                if let Some(ref pool_id) = envelope.pool_id {
-                    tracing::trace!("{:?}", self.subordinates);
-                    if let Some(mut pool_def) = self.subordinates.get_mut(pool_id) {
-                        // First, clone or copy the data needed for the immutable borrow.
-                        // NOTE: Cloning the whole pool may be expensive, so consider alternatives if performance is a concern.
-                        let pool_clone = pool_def.pool.clone();
-
-                        // Now perform the selection outside the mutable borrowed variable's scope.
-                        if let Some(index) = pool_def.strategy.select_item(&pool_clone) {
-                            // Access the original data using the index now that we're outside the conflicting borrow.
-                            let context = &pool_def.pool[index];
-                            context.emit_envelope(envelope).await?;
-                        }
-                    }
-                } else if let Some(concrete_msg) =
-                    envelope.message.as_any().downcast_ref::<SystemSignal>()
-                {
-                    match concrete_msg {
-                        SystemSignal::Wake => {}
-                        SystemSignal::Recreate => {}
-                        SystemSignal::Suspend => {}
-                        SystemSignal::Resume => {}
-                        SystemSignal::Terminate => {
-                            self.terminate().await?;
-                        }
-                        SystemSignal::Supervise => {}
-                        SystemSignal::Watch => {}
-                        SystemSignal::Unwatch => {}
-                        SystemSignal::Failed => {}
-                    }
-                }
-            }
-            // Check stop condition.
-            let should_stop =
-                { self.halt_signal.load(Ordering::SeqCst) && self.mailbox.is_empty() };
-
-            if should_stop {
-                break;
-            } else {
-                tokio::time::sleep(Duration::from_nanos(1)).await;
-            }
-        }
-        Ok(())
-    }
-
-    /// Terminates the supervisor and its subordinates.
-    ///
-    /// # Returns
-    /// An `anyhow::Result` indicating success or failure.
-    #[instrument(skip(self))]
-    pub(crate) async fn terminate(&self) -> anyhow::Result<()> {
-        let subordinates = &self.subordinates;
-        tracing::trace!("subordinate count: {}", subordinates.len());
-        let halt_signal = self.halt_signal.load(Ordering::SeqCst);
-        if !halt_signal {
-            for item in subordinates {
-                for context in &item.value().pool {
-                    let envelope = &context.return_address();
-                    tracing::trace!("Terminating done {:?}", &context);
-                    envelope.reply(SystemSignal::Terminate, None)?;
-                    context.terminate_actor().await?;
-                }
-            }
-            self.halt_signal.store(true, Ordering::SeqCst);
-        }
-        Ok(())
-    }
-}
+/*
+ *
+ *  *
+ *  * Copyright (c) 2024 Govcraft.
+ *  *
+ *  *  Licensed under the Business Source License, Version 1.1 (the "License");
+ *  *  you may not use this file except in compliance with the License.
+ *  *  You may obtain a copy of the License at
+ *  *
+ *  *      https://github.com/GovCraft/akton-framework/tree/main/LICENSES
+ *  *
+ *  *  Change Date: Three years from the release date of this version of the Licensed Work.
+ *  *  Change License: Apache License, Version 2.0
+ *  *
+ *  *  Usage Limitations:
+ *  *    - You may use the Licensed Work for non-production purposes only, such as internal testing, development, and experimentation.
+ *  *    - You may not use the Licensed Work for any production or commercial purpose, including, but not limited to, the provision of any service to third parties, without a commercial use license from the Licensor, except as stated in the Exemptions section of the License.
+ *  *
+ *  *  Exemptions:
+ *  *    - Open Source Projects licensed under an OSI-approved open source license.
+ *  *    - Non-Profit Organizations using the Licensed Work for non-commercial purposes.
+ *  *    - Small For-Profit Companies with annual gross revenues not exceeding $2,000,000 USD.
+ *  *
+ *  *  Unless required by applicable law or agreed to in writing, software
+ *  *  distributed under the License is distributed on an "AS IS" BASIS,
+ *  *  WITHOUT WARRANTIES OR CONDITIONS OF ANY KIND, either express or implied.
+ *  *  See the License for the specific language governing permissions and
+ *  *  limitations under the License.
+ *  *
+ *
+ *
+ */
+
+use crate::common::StopSignal;
+use crate::common::*;
+use crate::prelude::{ActorContext, SupervisorContext};
+use dashmap::DashMap;
+use akton_arn::Arn;
+
+use std::fmt::Debug;
+use std::sync::atomic::Ordering;
+use std::time::Duration;
+use tokio::sync::mpsc::{Receiver, Sender};
+use tokio_util::task::TaskTracker;
+use tracing::instrument;
+
+/// Represents a supervisor in the actor system, responsible for managing subordinates and handling messages.
+pub(crate) struct Supervisor {
+    /// The unique identifier (ARN) for the supervisor.
+    pub(crate) key: Arn,
+    /// The signal used to halt the supervisor.
+    pub(crate) halt_signal: StopSignal,
+    /// A map of subordinates managed by the supervisor.
+    pub(crate) subordinates: DashMap<String, PoolItem>,
+    /// The task tracker for managing the supervisor's tasks.
+    pub(crate) task_tracker: TaskTracker,
+    /// The outbound channel for sending messages.
+    pub(crate) outbox: Sender<Envelope>,
+    /// The mailbox for receiving messages.
+    pub(crate) mailbox: Receiver<Envelope>,
+}
+
+/// Custom implementation of the `Debug` trait for the `Supervisor` struct.
+///
+/// This implementation provides a formatted output for the `Supervisor` struct.
+impl Debug for Supervisor {
+    /// Formats the `Supervisor` struct using the given formatter.
+    ///
+    /// # Parameters
+    /// - `f`: The formatter used for writing formatted output.
+    ///
+    /// # Returns
+    /// A result indicating whether the formatting was successful.
+    fn fmt(&self, f: &mut std::fmt::Formatter<'_>) -> std::fmt::Result {
+        write!(f, "{}", self.key.value)
+    }
+}
+
+impl Supervisor {
+    /// Wakes the supervisor and processes incoming messages.
+    ///
+    /// # Returns
+    /// An `anyhow::Result` indicating success or failure.
+    #[instrument(skip(self))]
+    pub(crate) async fn wake_supervisor(&mut self) -> anyhow::Result<()> {
+        loop {
+            if let Ok(envelope) = self.mailbox.try_recv() {
+                if let Some(ref pool_id) = envelope.pool_id {
+                    tracing::trace!("{:?}", self.subordinates);
+                    if let Some(mut pool_def) = self.subordinates.get_mut(pool_id) {
+                        // First, clone or copy the data needed for the immutable borrow.
+                        // NOTE: Cloning the whole pool may be expensive, so consider alternatives if performance is a concern.
+                        let pool_clone = pool_def.pool.clone();
+
+                        // Now perform the selection outside the mutable borrowed variable's scope.
+                        if let Some(index) = pool_def.strategy.select_item(&pool_clone) {
+                            // Access the original data using the index now that we're outside the conflicting borrow.
+                            let context = &pool_def.pool[index];
+                            context.emit_envelope(envelope).await?;
+                        }
+                    }
+                } else if let Some(concrete_msg) =
+                    envelope.message.as_any().downcast_ref::<SystemSignal>()
+                {
+                    match concrete_msg {
+                        SystemSignal::Wake => {}
+                        SystemSignal::Recreate => {}
+                        SystemSignal::Suspend => {}
+                        SystemSignal::Resume => {}
+                        SystemSignal::Terminate => {
+                            self.terminate().await?;
+                        }
+                        SystemSignal::Supervise => {}
+                        SystemSignal::Watch => {}
+                        SystemSignal::Unwatch => {}
+                        SystemSignal::Failed => {}
+                    }
+                }
+            }
+            // Check stop condition.
+            let should_stop =
+                { self.halt_signal.load(Ordering::SeqCst) && self.mailbox.is_empty() };
+
+            if should_stop {
+                break;
+            } else {
+                tokio::time::sleep(Duration::from_nanos(1)).await;
+            }
+        }
+        Ok(())
+    }
+
+    /// Terminates the supervisor and its subordinates.
+    ///
+    /// # Returns
+    /// An `anyhow::Result` indicating success or failure.
+    #[instrument(skip(self))]
+    pub(crate) async fn terminate(&self) -> anyhow::Result<()> {
+        let subordinates = &self.subordinates;
+        tracing::trace!("subordinate count: {}", subordinates.len());
+        let halt_signal = self.halt_signal.load(Ordering::SeqCst);
+        if !halt_signal {
+            for item in subordinates {
+                for context in &item.value().pool {
+                    let envelope = &context.return_address();
+                    tracing::trace!("Terminating done {:?}", &context);
+                    envelope.reply(SystemSignal::Terminate, None)?;
+                    context.terminate_actor().await?;
+                }
+            }
+            self.halt_signal.store(true, Ordering::SeqCst);
+        }
+        Ok(())
+    }
+}