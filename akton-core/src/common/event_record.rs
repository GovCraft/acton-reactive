--- conflicted
+++ resolved
@@ -1,66 +1,53 @@
-/*
- *
- *  *
- *  * Copyright (c) 2024 Govcraft.
- *  *
- *  *  Licensed under the Business Source License, Version 1.1 (the "License");
- *  *  you may not use this file except in compliance with the License.
- *  *  You may obtain a copy of the License at
- *  *
- *  *      https://github.com/GovCraft/akton-framework/tree/main/LICENSES
- *  *
- *  *  Change Date: Three years from the release date of this version of the Licensed Work.
- *  *  Change License: Apache License, Version 2.0
-<<<<<<< HEAD
- *  *
- *  *  Usage Limitations:
- *  *    - You may use the Licensed Work for non-production purposes only, such as internal testing, development, and experimentation.
- *  *    - You may not use the Licensed Work for any production or commercial purpose, including, but not limited to, the provision of any service to third parties, without a commercial use license from the Licensor, except as stated in the Exemptions section of the License.
- *  *
- *  *  Exemptions:
- *  *    - Open Source Projects licensed under an OSI-approved open source license.
- *  *    - Non-Profit Organizations using the Licensed Work for non-commercial purposes.
- *  *    - Small For-Profit Companies with annual gross revenues not exceeding $2,000,000 USD.
- *  *
-=======
- *  *
- *  *  Usage Limitations:
- *  *    - You may use the Licensed Work for non-production purposes only, such as internal testing, development, and experimentation.
- *  *    - You may not use the Licensed Work for any production or commercial purpose, including, but not limited to, the provision of any service to third parties, without a commercial use license from the Licensor, except as stated in the Exemptions section of the License.
- *  *
- *  *  Exemptions:
- *  *    - Open Source Projects licensed under an OSI-approved open source license.
- *  *    - Non-Profit Organizations using the Licensed Work for non-commercial purposes.
- *  *    - Small For-Profit Companies with annual gross revenues not exceeding $2,000,000 USD.
- *  *
->>>>>>> b5cb13f1
- *  *  Unless required by applicable law or agreed to in writing, software
- *  *  distributed under the License is distributed on an "AS IS" BASIS,
- *  *  WITHOUT WARRANTIES OR CONDITIONS OF ANY KIND, either express or implied.
- *  *  See the License for the specific language governing permissions and
- *  *  limitations under the License.
- *  *
- *
- *
- */
-
-use crate::common::OutboundEnvelope;
-use static_assertions::assert_impl_all;
-use std::time::SystemTime;
-
-/// Represents a record of an event within the actor system.
-///
-/// # Type Parameters
-/// - `S`: The type of the message contained in the event.
-#[derive(Clone, Debug)]
-pub struct EventRecord<S> {
-    /// The message contained in the event.
-    pub message: S,
-    /// The time when the message was sent.
-    pub sent_time: SystemTime,
-    /// The return address for the message response.
-    pub return_address: OutboundEnvelope,
-}
-
-// Ensures that EventRecord<u32> implements the Send trait.
-assert_impl_all!(EventRecord<u32>: Send);
+/*
+ *
+ *  *
+ *  * Copyright (c) 2024 Govcraft.
+ *  *
+ *  *  Licensed under the Business Source License, Version 1.1 (the "License");
+ *  *  you may not use this file except in compliance with the License.
+ *  *  You may obtain a copy of the License at
+ *  *
+ *  *      https://github.com/GovCraft/akton-framework/tree/main/LICENSES
+ *  *
+ *  *  Change Date: Three years from the release date of this version of the Licensed Work.
+ *  *  Change License: Apache License, Version 2.0
+ *  *
+ *  *  Usage Limitations:
+ *  *    - You may use the Licensed Work for non-production purposes only, such as internal testing, development, and experimentation.
+ *  *    - You may not use the Licensed Work for any production or commercial purpose, including, but not limited to, the provision of any service to third parties, without a commercial use license from the Licensor, except as stated in the Exemptions section of the License.
+ *  *
+ *  *  Exemptions:
+ *  *    - Open Source Projects licensed under an OSI-approved open source license.
+ *  *    - Non-Profit Organizations using the Licensed Work for non-commercial purposes.
+ *  *    - Small For-Profit Companies with annual gross revenues not exceeding $2,000,000 USD.
+ *  *
+ *  *  Unless required by applicable law or agreed to in writing, software
+ *  *  distributed under the License is distributed on an "AS IS" BASIS,
+ *  *  WITHOUT WARRANTIES OR CONDITIONS OF ANY KIND, either express or implied.
+ *  *  See the License for the specific language governing permissions and
+ *  *  limitations under the License.
+ *  *
+ *
+ *
+ */
+
+use crate::common::OutboundEnvelope;
+use static_assertions::assert_impl_all;
+use std::time::SystemTime;
+
+/// Represents a record of an event within the actor system.
+///
+/// # Type Parameters
+/// - `S`: The type of the message contained in the event.
+#[derive(Clone, Debug)]
+pub struct EventRecord<S> {
+    /// The message contained in the event.
+    pub message: S,
+    /// The time when the message was sent.
+    pub sent_time: SystemTime,
+    /// The return address for the message response.
+    pub return_address: OutboundEnvelope,
+}
+
+// Ensures that EventRecord<u32> implements the Send trait.
+assert_impl_all!(EventRecord<u32>: Send);